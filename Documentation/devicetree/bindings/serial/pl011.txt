--- conflicted
+++ resolved
@@ -6,38 +6,35 @@
 - interrupts: exactly one interrupt specifier
 
 Optional properties:
-<<<<<<< HEAD
-- pinctrl: When present, must have one state named "default",
+- pinctrl:
+	   When present, must have one state named "default",
 	   and may contain a second name named "sleep". The former
 	   state sets up pins for ordinary operation whereas
 	   the latter state will put the associated pins to sleep
 	   when the UART is unused
-- clocks:  When present, the first clock listed must correspond to
+- clocks:
+	   When present, the first clock listed must correspond to
 	   the clock named UARTCLK on the IP block, i.e. the clock
 	   to the external serial line, whereas the second clock
 	   must correspond to the PCLK clocking the internal logic
 	   of the block. Just listing one clock (the first one) is
 	   deprecated.
-- clocks-names: When present, the first clock listed must be named
+- clocks-names:
+	   When present, the first clock listed must be named
 	   "uartclk" and the second clock listed must be named
 	   "apb_pclk"
-- dmas:	   When present, may have one or two dma channels.
+- dmas:	
+	   When present, may have one or two dma channels.
 	   The first one must be named "rx", the second one
 	   must be named "tx".
-=======
-- pinctrl:		When present, must have one state named "sleep"
-			and one state named "default"
-- clocks:		When present, must refer to exactly one clock named
-			"apb_pclk"
-- dmas:			When present, may have one or two dma channels.
-			The first one must be named "rx", the second one
-			must be named "tx".
-- auto-poll:		Enables polling when using RX DMA.
-- poll-rate-ms:		Rate at which poll occurs when auto-poll is set,
-			default 100ms.
-- poll-timeout-ms:	Poll timeout when auto-poll is set, default
-			3000ms.
->>>>>>> dd63af10
+- auto-poll:
+	   Enables polling when using RX DMA.
+- poll-rate-ms:
+	   Rate at which poll occurs when auto-poll is set,
+	   default 100ms.
+- poll-timeout-ms:
+	   Poll timeout when auto-poll is set, default
+	   3000ms.
 
 See also bindings/arm/primecell.txt
 
