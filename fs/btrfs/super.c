--- conflicted
+++ resolved
@@ -202,32 +202,7 @@
 	printk("%sBTRFS %s (device %s): %pV", lvl, type, sb->s_id, &vaf);
 
 	va_end(args);
-<<<<<<< HEAD
-}
-
-#else
-
-void __btrfs_std_error(struct btrfs_fs_info *fs_info, const char *function,
-		       unsigned int line, int errno, const char *fmt, ...)
-{
-	struct super_block *sb = fs_info->sb;
-
-	/*
-	 * Special case: if the error is EROFS, and we're already
-	 * under MS_RDONLY, then it is safe here.
-	 */
-	if (errno == -EROFS && (sb->s_flags & MS_RDONLY))
-		return;
-
-	/* Don't go through full error handling during mount */
-	if (sb->s_flags & MS_BORN) {
-		save_error_info(fs_info);
-		btrfs_handle_error(fs_info);
-	}
-=======
->>>>>>> 9450d57e
-}
-#endif
+}
 
 #else
 
