/*
 * USB device quirk handling logic and table
 *
 * Copyright (c) 2007 Oliver Neukum
 * Copyright (c) 2007 Greg Kroah-Hartman <gregkh@suse.de>
 *
 * This program is free software; you can redistribute it and/or modify it
 * under the terms of the GNU General Public License as published by the Free
 * Software Foundation, version 2.
 *
 *
 */

#include <linux/usb.h>
#include <linux/usb/quirks.h>
#include "usb.h"

/* List of quirky USB devices.  Please keep this list ordered by:
 * 	1) Vendor ID
 * 	2) Product ID
 * 	3) Class ID
 *
 * as we want specific devices to be overridden first, and only after that, any
 * class specific quirks.
 *
 * Right now the logic aborts if it finds a valid device in the table, we might
 * want to change that in the future if it turns out that a whole class of
 * devices is broken...
 */
static const struct usb_device_id usb_quirk_list[] = {
	/* CBM - Flash disk */
	{ USB_DEVICE(0x0204, 0x6025), .driver_info = USB_QUIRK_RESET_RESUME },

	/* HP 5300/5370C scanner */
	{ USB_DEVICE(0x03f0, 0x0701), .driver_info =
			USB_QUIRK_STRING_FETCH_255 },

	/* Creative SB Audigy 2 NX */
	{ USB_DEVICE(0x041e, 0x3020), .driver_info = USB_QUIRK_RESET_RESUME },

	/* Philips PSC805 audio device */
	{ USB_DEVICE(0x0471, 0x0155), .driver_info = USB_QUIRK_RESET_RESUME },

	/* Roland SC-8820 */
	{ USB_DEVICE(0x0582, 0x0007), .driver_info = USB_QUIRK_RESET_RESUME },

	/* Edirol SD-20 */
	{ USB_DEVICE(0x0582, 0x0027), .driver_info = USB_QUIRK_RESET_RESUME },

<<<<<<< HEAD
	/* Avision AV600U */
	{ USB_DEVICE(0x0638, 0x0a13), .driver_info =
	  USB_QUIRK_STRING_FETCH_255 },
=======
	/* appletouch */
	{ USB_DEVICE(0x05ac, 0x021a), .driver_info = USB_QUIRK_RESET_RESUME },
>>>>>>> 90d95ef6

	/* M-Systems Flash Disk Pioneers */
	{ USB_DEVICE(0x08ec, 0x1000), .driver_info = USB_QUIRK_RESET_RESUME },

	/* X-Rite/Gretag-Macbeth Eye-One Pro display colorimeter */
	{ USB_DEVICE(0x0971, 0x2000), .driver_info = USB_QUIRK_NO_SET_INTF },

	/* Action Semiconductor flash disk */
	{ USB_DEVICE(0x10d6, 0x2200), .driver_info =
			USB_QUIRK_STRING_FETCH_255 },

	/* SKYMEDI USB_DRIVE */
	{ USB_DEVICE(0x1516, 0x8628), .driver_info = USB_QUIRK_RESET_RESUME },

	/* INTEL VALUE SSD */
	{ USB_DEVICE(0x8086, 0xf1a5), .driver_info = USB_QUIRK_RESET_RESUME },

	{ }  /* terminating entry must be last */
};

static const struct usb_device_id *find_id(struct usb_device *udev)
{
	const struct usb_device_id *id = usb_quirk_list;

	for (; id->idVendor || id->bDeviceClass || id->bInterfaceClass ||
			id->driver_info; id++) {
		if (usb_match_device(udev, id))
			return id;
	}
	return NULL;
}

/*
 * Detect any quirks the device has, and do any housekeeping for it if needed.
 */
void usb_detect_quirks(struct usb_device *udev)
{
	const struct usb_device_id *id = usb_quirk_list;

	id = find_id(udev);
	if (id)
		udev->quirks = (u32)(id->driver_info);
	if (udev->quirks)
		dev_dbg(&udev->dev, "USB quirks for this device: %x\n",
				udev->quirks);

	/* By default, disable autosuspend for all non-hubs */
#ifdef	CONFIG_USB_SUSPEND
	if (udev->descriptor.bDeviceClass != USB_CLASS_HUB)
		udev->autosuspend_disabled = 1;
#endif

	/* For the present, all devices default to USB-PERSIST enabled */
#if 0		/* was: #ifdef CONFIG_PM */
	/* Hubs are automatically enabled for USB-PERSIST */
	if (udev->descriptor.bDeviceClass == USB_CLASS_HUB)
		udev->persist_enabled = 1;

#else
	/* In the absence of PM, we can safely enable USB-PERSIST
	 * for all devices.  It will affect things like hub resets
	 * and EMF-related port disables.
	 */
	udev->persist_enabled = 1;
#endif	/* CONFIG_PM */
}<|MERGE_RESOLUTION|>--- conflicted
+++ resolved
@@ -47,14 +47,12 @@
 	/* Edirol SD-20 */
 	{ USB_DEVICE(0x0582, 0x0027), .driver_info = USB_QUIRK_RESET_RESUME },
 
-<<<<<<< HEAD
+	/* appletouch */
+	{ USB_DEVICE(0x05ac, 0x021a), .driver_info = USB_QUIRK_RESET_RESUME },
+
 	/* Avision AV600U */
 	{ USB_DEVICE(0x0638, 0x0a13), .driver_info =
 	  USB_QUIRK_STRING_FETCH_255 },
-=======
-	/* appletouch */
-	{ USB_DEVICE(0x05ac, 0x021a), .driver_info = USB_QUIRK_RESET_RESUME },
->>>>>>> 90d95ef6
 
 	/* M-Systems Flash Disk Pioneers */
 	{ USB_DEVICE(0x08ec, 0x1000), .driver_info = USB_QUIRK_RESET_RESUME },
