--- conflicted
+++ resolved
@@ -1242,6 +1242,8 @@
 
 			struct iwl_rx_phy_res last_phy_res;
 			bool last_phy_res_valid;
+
+			struct completion firmware_loading_complete;
 		} _agn;
 #endif
 	};
@@ -1274,15 +1276,6 @@
 	struct delayed_work alive_start;
 	struct delayed_work scan_check;
 
-<<<<<<< HEAD
-=======
-	struct completion firmware_loading_complete;
-
-	/*For 3945 only*/
-	struct delayed_work thermal_periodic;
-	struct delayed_work rfkill_poll;
-
->>>>>>> 562db532
 	/* TX Power */
 	s8 tx_power_user_lmt;
 	s8 tx_power_device_lmt;
