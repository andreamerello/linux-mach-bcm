/*
 * core.c  --  Voltage/Current Regulator framework.
 *
 * Copyright 2007, 2008 Wolfson Microelectronics PLC.
 * Copyright 2008 SlimLogic Ltd.
 *
 * Author: Liam Girdwood <lrg@slimlogic.co.uk>
 *
 *  This program is free software; you can redistribute  it and/or modify it
 *  under  the terms of  the GNU General  Public License as published by the
 *  Free Software Foundation;  either version 2 of the  License, or (at your
 *  option) any later version.
 *
 */

#include <linux/kernel.h>
#include <linux/init.h>
#include <linux/debugfs.h>
#include <linux/device.h>
#include <linux/slab.h>
#include <linux/async.h>
#include <linux/err.h>
#include <linux/mutex.h>
#include <linux/suspend.h>
#include <linux/delay.h>
#include <linux/gpio.h>
#include <linux/of.h>
#include <linux/regmap.h>
#include <linux/regulator/of_regulator.h>
#include <linux/regulator/consumer.h>
#include <linux/regulator/driver.h>
#include <linux/regulator/machine.h>
#include <linux/module.h>

#define CREATE_TRACE_POINTS
#include <trace/events/regulator.h>

#include "dummy.h"

#define rdev_crit(rdev, fmt, ...)					\
	pr_crit("%s: " fmt, rdev_get_name(rdev), ##__VA_ARGS__)
#define rdev_err(rdev, fmt, ...)					\
	pr_err("%s: " fmt, rdev_get_name(rdev), ##__VA_ARGS__)
#define rdev_warn(rdev, fmt, ...)					\
	pr_warn("%s: " fmt, rdev_get_name(rdev), ##__VA_ARGS__)
#define rdev_info(rdev, fmt, ...)					\
	pr_info("%s: " fmt, rdev_get_name(rdev), ##__VA_ARGS__)
#define rdev_dbg(rdev, fmt, ...)					\
	pr_debug("%s: " fmt, rdev_get_name(rdev), ##__VA_ARGS__)

static DEFINE_MUTEX(regulator_list_mutex);
static LIST_HEAD(regulator_list);
static LIST_HEAD(regulator_map_list);
static LIST_HEAD(regulator_ena_gpio_list);
static bool has_full_constraints;
static bool board_wants_dummy_regulator;

static struct dentry *debugfs_root;

/*
 * struct regulator_map
 *
 * Used to provide symbolic supply names to devices.
 */
struct regulator_map {
	struct list_head list;
	const char *dev_name;   /* The dev_name() for the consumer */
	const char *supply;
	struct regulator_dev *regulator;
};

/*
 * struct regulator_enable_gpio
 *
 * Management for shared enable GPIO pin
 */
struct regulator_enable_gpio {
	struct list_head list;
	int gpio;
	u32 enable_count;	/* a number of enabled shared GPIO */
	u32 request_count;	/* a number of requested shared GPIO */
	unsigned int ena_gpio_invert:1;
};

/*
 * struct regulator
 *
 * One for each consumer device.
 */
struct regulator {
	struct device *dev;
	struct list_head list;
	unsigned int always_on:1;
	unsigned int bypass:1;
	int uA_load;
	int min_uV;
	int max_uV;
	char *supply_name;
	struct device_attribute dev_attr;
	struct regulator_dev *rdev;
	struct dentry *debugfs;
};

static int _regulator_is_enabled(struct regulator_dev *rdev);
static int _regulator_disable(struct regulator_dev *rdev);
static int _regulator_get_voltage(struct regulator_dev *rdev);
static int _regulator_get_current_limit(struct regulator_dev *rdev);
static unsigned int _regulator_get_mode(struct regulator_dev *rdev);
static void _notifier_call_chain(struct regulator_dev *rdev,
				  unsigned long event, void *data);
static int _regulator_do_set_voltage(struct regulator_dev *rdev,
				     int min_uV, int max_uV);
static struct regulator *create_regulator(struct regulator_dev *rdev,
					  struct device *dev,
					  const char *supply_name);

static const char *rdev_get_name(struct regulator_dev *rdev)
{
	if (rdev->constraints && rdev->constraints->name)
		return rdev->constraints->name;
	else if (rdev->desc->name)
		return rdev->desc->name;
	else
		return "";
}

/**
 * of_get_regulator - get a regulator device node based on supply name
 * @dev: Device pointer for the consumer (of regulator) device
 * @supply: regulator supply name
 *
 * Extract the regulator device node corresponding to the supply name.
 * returns the device node corresponding to the regulator if found, else
 * returns NULL.
 */
static struct device_node *of_get_regulator(struct device *dev, const char *supply)
{
	struct device_node *regnode = NULL;
	char prop_name[32]; /* 32 is max size of property name */

	dev_dbg(dev, "Looking up %s-supply from device tree\n", supply);

	snprintf(prop_name, 32, "%s-supply", supply);
	regnode = of_parse_phandle(dev->of_node, prop_name, 0);

	if (!regnode) {
		dev_dbg(dev, "Looking up %s property in node %s failed",
				prop_name, dev->of_node->full_name);
		return NULL;
	}
	return regnode;
}

static int _regulator_can_change_status(struct regulator_dev *rdev)
{
	if (!rdev->constraints)
		return 0;

	if (rdev->constraints->valid_ops_mask & REGULATOR_CHANGE_STATUS)
		return 1;
	else
		return 0;
}

/* Platform voltage constraint check */
static int regulator_check_voltage(struct regulator_dev *rdev,
				   int *min_uV, int *max_uV)
{
	BUG_ON(*min_uV > *max_uV);

	if (!rdev->constraints) {
		rdev_err(rdev, "no constraints\n");
		return -ENODEV;
	}
	if (!(rdev->constraints->valid_ops_mask & REGULATOR_CHANGE_VOLTAGE)) {
		rdev_err(rdev, "operation not allowed\n");
		return -EPERM;
	}

	if (*max_uV > rdev->constraints->max_uV)
		*max_uV = rdev->constraints->max_uV;
	if (*min_uV < rdev->constraints->min_uV)
		*min_uV = rdev->constraints->min_uV;

	if (*min_uV > *max_uV) {
		rdev_err(rdev, "unsupportable voltage range: %d-%duV\n",
			 *min_uV, *max_uV);
		return -EINVAL;
	}

	return 0;
}

/* Make sure we select a voltage that suits the needs of all
 * regulator consumers
 */
static int regulator_check_consumers(struct regulator_dev *rdev,
				     int *min_uV, int *max_uV)
{
	struct regulator *regulator;

	list_for_each_entry(regulator, &rdev->consumer_list, list) {
		/*
		 * Assume consumers that didn't say anything are OK
		 * with anything in the constraint range.
		 */
		if (!regulator->min_uV && !regulator->max_uV)
			continue;

		if (*max_uV > regulator->max_uV)
			*max_uV = regulator->max_uV;
		if (*min_uV < regulator->min_uV)
			*min_uV = regulator->min_uV;
	}

	if (*min_uV > *max_uV) {
		rdev_err(rdev, "Restricting voltage, %u-%uuV\n",
			*min_uV, *max_uV);
		return -EINVAL;
	}

	return 0;
}

/* current constraint check */
static int regulator_check_current_limit(struct regulator_dev *rdev,
					int *min_uA, int *max_uA)
{
	BUG_ON(*min_uA > *max_uA);

	if (!rdev->constraints) {
		rdev_err(rdev, "no constraints\n");
		return -ENODEV;
	}
	if (!(rdev->constraints->valid_ops_mask & REGULATOR_CHANGE_CURRENT)) {
		rdev_err(rdev, "operation not allowed\n");
		return -EPERM;
	}

	if (*max_uA > rdev->constraints->max_uA)
		*max_uA = rdev->constraints->max_uA;
	if (*min_uA < rdev->constraints->min_uA)
		*min_uA = rdev->constraints->min_uA;

	if (*min_uA > *max_uA) {
		rdev_err(rdev, "unsupportable current range: %d-%duA\n",
			 *min_uA, *max_uA);
		return -EINVAL;
	}

	return 0;
}

/* operating mode constraint check */
static int regulator_mode_constrain(struct regulator_dev *rdev, int *mode)
{
	switch (*mode) {
	case REGULATOR_MODE_FAST:
	case REGULATOR_MODE_NORMAL:
	case REGULATOR_MODE_IDLE:
	case REGULATOR_MODE_STANDBY:
		break;
	default:
		rdev_err(rdev, "invalid mode %x specified\n", *mode);
		return -EINVAL;
	}

	if (!rdev->constraints) {
		rdev_err(rdev, "no constraints\n");
		return -ENODEV;
	}
	if (!(rdev->constraints->valid_ops_mask & REGULATOR_CHANGE_MODE)) {
		rdev_err(rdev, "operation not allowed\n");
		return -EPERM;
	}

	/* The modes are bitmasks, the most power hungry modes having
	 * the lowest values. If the requested mode isn't supported
	 * try higher modes. */
	while (*mode) {
		if (rdev->constraints->valid_modes_mask & *mode)
			return 0;
		*mode /= 2;
	}

	return -EINVAL;
}

/* dynamic regulator mode switching constraint check */
static int regulator_check_drms(struct regulator_dev *rdev)
{
	if (!rdev->constraints) {
		rdev_err(rdev, "no constraints\n");
		return -ENODEV;
	}
	if (!(rdev->constraints->valid_ops_mask & REGULATOR_CHANGE_DRMS)) {
		rdev_err(rdev, "operation not allowed\n");
		return -EPERM;
	}
	return 0;
}

static ssize_t regulator_uV_show(struct device *dev,
				struct device_attribute *attr, char *buf)
{
	struct regulator_dev *rdev = dev_get_drvdata(dev);
	ssize_t ret;

	mutex_lock(&rdev->mutex);
	ret = sprintf(buf, "%d\n", _regulator_get_voltage(rdev));
	mutex_unlock(&rdev->mutex);

	return ret;
}
static DEVICE_ATTR(microvolts, 0444, regulator_uV_show, NULL);

static ssize_t regulator_uA_show(struct device *dev,
				struct device_attribute *attr, char *buf)
{
	struct regulator_dev *rdev = dev_get_drvdata(dev);

	return sprintf(buf, "%d\n", _regulator_get_current_limit(rdev));
}
static DEVICE_ATTR(microamps, 0444, regulator_uA_show, NULL);

static ssize_t name_show(struct device *dev, struct device_attribute *attr,
			 char *buf)
{
	struct regulator_dev *rdev = dev_get_drvdata(dev);

	return sprintf(buf, "%s\n", rdev_get_name(rdev));
}
static DEVICE_ATTR_RO(name);

static ssize_t regulator_print_opmode(char *buf, int mode)
{
	switch (mode) {
	case REGULATOR_MODE_FAST:
		return sprintf(buf, "fast\n");
	case REGULATOR_MODE_NORMAL:
		return sprintf(buf, "normal\n");
	case REGULATOR_MODE_IDLE:
		return sprintf(buf, "idle\n");
	case REGULATOR_MODE_STANDBY:
		return sprintf(buf, "standby\n");
	}
	return sprintf(buf, "unknown\n");
}

static ssize_t regulator_opmode_show(struct device *dev,
				    struct device_attribute *attr, char *buf)
{
	struct regulator_dev *rdev = dev_get_drvdata(dev);

	return regulator_print_opmode(buf, _regulator_get_mode(rdev));
}
static DEVICE_ATTR(opmode, 0444, regulator_opmode_show, NULL);

static ssize_t regulator_print_state(char *buf, int state)
{
	if (state > 0)
		return sprintf(buf, "enabled\n");
	else if (state == 0)
		return sprintf(buf, "disabled\n");
	else
		return sprintf(buf, "unknown\n");
}

static ssize_t regulator_state_show(struct device *dev,
				   struct device_attribute *attr, char *buf)
{
	struct regulator_dev *rdev = dev_get_drvdata(dev);
	ssize_t ret;

	mutex_lock(&rdev->mutex);
	ret = regulator_print_state(buf, _regulator_is_enabled(rdev));
	mutex_unlock(&rdev->mutex);

	return ret;
}
static DEVICE_ATTR(state, 0444, regulator_state_show, NULL);

static ssize_t regulator_status_show(struct device *dev,
				   struct device_attribute *attr, char *buf)
{
	struct regulator_dev *rdev = dev_get_drvdata(dev);
	int status;
	char *label;

	status = rdev->desc->ops->get_status(rdev);
	if (status < 0)
		return status;

	switch (status) {
	case REGULATOR_STATUS_OFF:
		label = "off";
		break;
	case REGULATOR_STATUS_ON:
		label = "on";
		break;
	case REGULATOR_STATUS_ERROR:
		label = "error";
		break;
	case REGULATOR_STATUS_FAST:
		label = "fast";
		break;
	case REGULATOR_STATUS_NORMAL:
		label = "normal";
		break;
	case REGULATOR_STATUS_IDLE:
		label = "idle";
		break;
	case REGULATOR_STATUS_STANDBY:
		label = "standby";
		break;
	case REGULATOR_STATUS_BYPASS:
		label = "bypass";
		break;
	case REGULATOR_STATUS_UNDEFINED:
		label = "undefined";
		break;
	default:
		return -ERANGE;
	}

	return sprintf(buf, "%s\n", label);
}
static DEVICE_ATTR(status, 0444, regulator_status_show, NULL);

static ssize_t regulator_min_uA_show(struct device *dev,
				    struct device_attribute *attr, char *buf)
{
	struct regulator_dev *rdev = dev_get_drvdata(dev);

	if (!rdev->constraints)
		return sprintf(buf, "constraint not defined\n");

	return sprintf(buf, "%d\n", rdev->constraints->min_uA);
}
static DEVICE_ATTR(min_microamps, 0444, regulator_min_uA_show, NULL);

static ssize_t regulator_max_uA_show(struct device *dev,
				    struct device_attribute *attr, char *buf)
{
	struct regulator_dev *rdev = dev_get_drvdata(dev);

	if (!rdev->constraints)
		return sprintf(buf, "constraint not defined\n");

	return sprintf(buf, "%d\n", rdev->constraints->max_uA);
}
static DEVICE_ATTR(max_microamps, 0444, regulator_max_uA_show, NULL);

static ssize_t regulator_min_uV_show(struct device *dev,
				    struct device_attribute *attr, char *buf)
{
	struct regulator_dev *rdev = dev_get_drvdata(dev);

	if (!rdev->constraints)
		return sprintf(buf, "constraint not defined\n");

	return sprintf(buf, "%d\n", rdev->constraints->min_uV);
}
static DEVICE_ATTR(min_microvolts, 0444, regulator_min_uV_show, NULL);

static ssize_t regulator_max_uV_show(struct device *dev,
				    struct device_attribute *attr, char *buf)
{
	struct regulator_dev *rdev = dev_get_drvdata(dev);

	if (!rdev->constraints)
		return sprintf(buf, "constraint not defined\n");

	return sprintf(buf, "%d\n", rdev->constraints->max_uV);
}
static DEVICE_ATTR(max_microvolts, 0444, regulator_max_uV_show, NULL);

static ssize_t regulator_total_uA_show(struct device *dev,
				      struct device_attribute *attr, char *buf)
{
	struct regulator_dev *rdev = dev_get_drvdata(dev);
	struct regulator *regulator;
	int uA = 0;

	mutex_lock(&rdev->mutex);
	list_for_each_entry(regulator, &rdev->consumer_list, list)
		uA += regulator->uA_load;
	mutex_unlock(&rdev->mutex);
	return sprintf(buf, "%d\n", uA);
}
static DEVICE_ATTR(requested_microamps, 0444, regulator_total_uA_show, NULL);

static ssize_t num_users_show(struct device *dev, struct device_attribute *attr,
			      char *buf)
{
	struct regulator_dev *rdev = dev_get_drvdata(dev);
	return sprintf(buf, "%d\n", rdev->use_count);
}
static DEVICE_ATTR_RO(num_users);

static ssize_t type_show(struct device *dev, struct device_attribute *attr,
			 char *buf)
{
	struct regulator_dev *rdev = dev_get_drvdata(dev);

	switch (rdev->desc->type) {
	case REGULATOR_VOLTAGE:
		return sprintf(buf, "voltage\n");
	case REGULATOR_CURRENT:
		return sprintf(buf, "current\n");
	}
	return sprintf(buf, "unknown\n");
}
static DEVICE_ATTR_RO(type);

static ssize_t regulator_suspend_mem_uV_show(struct device *dev,
				struct device_attribute *attr, char *buf)
{
	struct regulator_dev *rdev = dev_get_drvdata(dev);

	return sprintf(buf, "%d\n", rdev->constraints->state_mem.uV);
}
static DEVICE_ATTR(suspend_mem_microvolts, 0444,
		regulator_suspend_mem_uV_show, NULL);

static ssize_t regulator_suspend_disk_uV_show(struct device *dev,
				struct device_attribute *attr, char *buf)
{
	struct regulator_dev *rdev = dev_get_drvdata(dev);

	return sprintf(buf, "%d\n", rdev->constraints->state_disk.uV);
}
static DEVICE_ATTR(suspend_disk_microvolts, 0444,
		regulator_suspend_disk_uV_show, NULL);

static ssize_t regulator_suspend_standby_uV_show(struct device *dev,
				struct device_attribute *attr, char *buf)
{
	struct regulator_dev *rdev = dev_get_drvdata(dev);

	return sprintf(buf, "%d\n", rdev->constraints->state_standby.uV);
}
static DEVICE_ATTR(suspend_standby_microvolts, 0444,
		regulator_suspend_standby_uV_show, NULL);

static ssize_t regulator_suspend_mem_mode_show(struct device *dev,
				struct device_attribute *attr, char *buf)
{
	struct regulator_dev *rdev = dev_get_drvdata(dev);

	return regulator_print_opmode(buf,
		rdev->constraints->state_mem.mode);
}
static DEVICE_ATTR(suspend_mem_mode, 0444,
		regulator_suspend_mem_mode_show, NULL);

static ssize_t regulator_suspend_disk_mode_show(struct device *dev,
				struct device_attribute *attr, char *buf)
{
	struct regulator_dev *rdev = dev_get_drvdata(dev);

	return regulator_print_opmode(buf,
		rdev->constraints->state_disk.mode);
}
static DEVICE_ATTR(suspend_disk_mode, 0444,
		regulator_suspend_disk_mode_show, NULL);

static ssize_t regulator_suspend_standby_mode_show(struct device *dev,
				struct device_attribute *attr, char *buf)
{
	struct regulator_dev *rdev = dev_get_drvdata(dev);

	return regulator_print_opmode(buf,
		rdev->constraints->state_standby.mode);
}
static DEVICE_ATTR(suspend_standby_mode, 0444,
		regulator_suspend_standby_mode_show, NULL);

static ssize_t regulator_suspend_mem_state_show(struct device *dev,
				   struct device_attribute *attr, char *buf)
{
	struct regulator_dev *rdev = dev_get_drvdata(dev);

	return regulator_print_state(buf,
			rdev->constraints->state_mem.enabled);
}
static DEVICE_ATTR(suspend_mem_state, 0444,
		regulator_suspend_mem_state_show, NULL);

static ssize_t regulator_suspend_disk_state_show(struct device *dev,
				   struct device_attribute *attr, char *buf)
{
	struct regulator_dev *rdev = dev_get_drvdata(dev);

	return regulator_print_state(buf,
			rdev->constraints->state_disk.enabled);
}
static DEVICE_ATTR(suspend_disk_state, 0444,
		regulator_suspend_disk_state_show, NULL);

static ssize_t regulator_suspend_standby_state_show(struct device *dev,
				   struct device_attribute *attr, char *buf)
{
	struct regulator_dev *rdev = dev_get_drvdata(dev);

	return regulator_print_state(buf,
			rdev->constraints->state_standby.enabled);
}
static DEVICE_ATTR(suspend_standby_state, 0444,
		regulator_suspend_standby_state_show, NULL);

static ssize_t regulator_bypass_show(struct device *dev,
				     struct device_attribute *attr, char *buf)
{
	struct regulator_dev *rdev = dev_get_drvdata(dev);
	const char *report;
	bool bypass;
	int ret;

	ret = rdev->desc->ops->get_bypass(rdev, &bypass);

	if (ret != 0)
		report = "unknown";
	else if (bypass)
		report = "enabled";
	else
		report = "disabled";

	return sprintf(buf, "%s\n", report);
}
static DEVICE_ATTR(bypass, 0444,
		   regulator_bypass_show, NULL);

/*
 * These are the only attributes are present for all regulators.
 * Other attributes are a function of regulator functionality.
 */
static struct attribute *regulator_dev_attrs[] = {
	&dev_attr_name.attr,
	&dev_attr_num_users.attr,
	&dev_attr_type.attr,
	NULL,
};
ATTRIBUTE_GROUPS(regulator_dev);

static void regulator_dev_release(struct device *dev)
{
	struct regulator_dev *rdev = dev_get_drvdata(dev);
	kfree(rdev);
}

static struct class regulator_class = {
	.name = "regulator",
	.dev_release = regulator_dev_release,
	.dev_groups = regulator_dev_groups,
};

/* Calculate the new optimum regulator operating mode based on the new total
 * consumer load. All locks held by caller */
static void drms_uA_update(struct regulator_dev *rdev)
{
	struct regulator *sibling;
	int current_uA = 0, output_uV, input_uV, err;
	unsigned int mode;

	err = regulator_check_drms(rdev);
	if (err < 0 || !rdev->desc->ops->get_optimum_mode ||
	    (!rdev->desc->ops->get_voltage &&
	     !rdev->desc->ops->get_voltage_sel) ||
	    !rdev->desc->ops->set_mode)
		return;

	/* get output voltage */
	output_uV = _regulator_get_voltage(rdev);
	if (output_uV <= 0)
		return;

	/* get input voltage */
	input_uV = 0;
	if (rdev->supply)
		input_uV = regulator_get_voltage(rdev->supply);
	if (input_uV <= 0)
		input_uV = rdev->constraints->input_uV;
	if (input_uV <= 0)
		return;

	/* calc total requested load */
	list_for_each_entry(sibling, &rdev->consumer_list, list)
		current_uA += sibling->uA_load;

	/* now get the optimum mode for our new total regulator load */
	mode = rdev->desc->ops->get_optimum_mode(rdev, input_uV,
						  output_uV, current_uA);

	/* check the new mode is allowed */
	err = regulator_mode_constrain(rdev, &mode);
	if (err == 0)
		rdev->desc->ops->set_mode(rdev, mode);
}

static int suspend_set_state(struct regulator_dev *rdev,
	struct regulator_state *rstate)
{
	int ret = 0;

	/* If we have no suspend mode configration don't set anything;
	 * only warn if the driver implements set_suspend_voltage or
	 * set_suspend_mode callback.
	 */
	if (!rstate->enabled && !rstate->disabled) {
		if (rdev->desc->ops->set_suspend_voltage ||
		    rdev->desc->ops->set_suspend_mode)
			rdev_warn(rdev, "No configuration\n");
		return 0;
	}

	if (rstate->enabled && rstate->disabled) {
		rdev_err(rdev, "invalid configuration\n");
		return -EINVAL;
	}

	if (rstate->enabled && rdev->desc->ops->set_suspend_enable)
		ret = rdev->desc->ops->set_suspend_enable(rdev);
	else if (rstate->disabled && rdev->desc->ops->set_suspend_disable)
		ret = rdev->desc->ops->set_suspend_disable(rdev);
	else /* OK if set_suspend_enable or set_suspend_disable is NULL */
		ret = 0;

	if (ret < 0) {
		rdev_err(rdev, "failed to enabled/disable\n");
		return ret;
	}

	if (rdev->desc->ops->set_suspend_voltage && rstate->uV > 0) {
		ret = rdev->desc->ops->set_suspend_voltage(rdev, rstate->uV);
		if (ret < 0) {
			rdev_err(rdev, "failed to set voltage\n");
			return ret;
		}
	}

	if (rdev->desc->ops->set_suspend_mode && rstate->mode > 0) {
		ret = rdev->desc->ops->set_suspend_mode(rdev, rstate->mode);
		if (ret < 0) {
			rdev_err(rdev, "failed to set mode\n");
			return ret;
		}
	}
	return ret;
}

/* locks held by caller */
static int suspend_prepare(struct regulator_dev *rdev, suspend_state_t state)
{
	if (!rdev->constraints)
		return -EINVAL;

	switch (state) {
	case PM_SUSPEND_STANDBY:
		return suspend_set_state(rdev,
			&rdev->constraints->state_standby);
	case PM_SUSPEND_MEM:
		return suspend_set_state(rdev,
			&rdev->constraints->state_mem);
	case PM_SUSPEND_MAX:
		return suspend_set_state(rdev,
			&rdev->constraints->state_disk);
	default:
		return -EINVAL;
	}
}

static void print_constraints(struct regulator_dev *rdev)
{
	struct regulation_constraints *constraints = rdev->constraints;
	char buf[80] = "";
	int count = 0;
	int ret;

	if (constraints->min_uV && constraints->max_uV) {
		if (constraints->min_uV == constraints->max_uV)
			count += sprintf(buf + count, "%d mV ",
					 constraints->min_uV / 1000);
		else
			count += sprintf(buf + count, "%d <--> %d mV ",
					 constraints->min_uV / 1000,
					 constraints->max_uV / 1000);
	}

	if (!constraints->min_uV ||
	    constraints->min_uV != constraints->max_uV) {
		ret = _regulator_get_voltage(rdev);
		if (ret > 0)
			count += sprintf(buf + count, "at %d mV ", ret / 1000);
	}

	if (constraints->uV_offset)
		count += sprintf(buf, "%dmV offset ",
				 constraints->uV_offset / 1000);

	if (constraints->min_uA && constraints->max_uA) {
		if (constraints->min_uA == constraints->max_uA)
			count += sprintf(buf + count, "%d mA ",
					 constraints->min_uA / 1000);
		else
			count += sprintf(buf + count, "%d <--> %d mA ",
					 constraints->min_uA / 1000,
					 constraints->max_uA / 1000);
	}

	if (!constraints->min_uA ||
	    constraints->min_uA != constraints->max_uA) {
		ret = _regulator_get_current_limit(rdev);
		if (ret > 0)
			count += sprintf(buf + count, "at %d mA ", ret / 1000);
	}

	if (constraints->valid_modes_mask & REGULATOR_MODE_FAST)
		count += sprintf(buf + count, "fast ");
	if (constraints->valid_modes_mask & REGULATOR_MODE_NORMAL)
		count += sprintf(buf + count, "normal ");
	if (constraints->valid_modes_mask & REGULATOR_MODE_IDLE)
		count += sprintf(buf + count, "idle ");
	if (constraints->valid_modes_mask & REGULATOR_MODE_STANDBY)
		count += sprintf(buf + count, "standby");

	if (!count)
		sprintf(buf, "no parameters");

	rdev_info(rdev, "%s\n", buf);

	if ((constraints->min_uV != constraints->max_uV) &&
	    !(constraints->valid_ops_mask & REGULATOR_CHANGE_VOLTAGE))
		rdev_warn(rdev,
			  "Voltage range but no REGULATOR_CHANGE_VOLTAGE\n");
}

static int machine_constraints_voltage(struct regulator_dev *rdev,
	struct regulation_constraints *constraints)
{
	struct regulator_ops *ops = rdev->desc->ops;
	int ret;

	/* do we need to apply the constraint voltage */
	if (rdev->constraints->apply_uV &&
	    rdev->constraints->min_uV == rdev->constraints->max_uV) {
		ret = _regulator_do_set_voltage(rdev,
						rdev->constraints->min_uV,
						rdev->constraints->max_uV);
		if (ret < 0) {
			rdev_err(rdev, "failed to apply %duV constraint\n",
				 rdev->constraints->min_uV);
			return ret;
		}
	}

	/* constrain machine-level voltage specs to fit
	 * the actual range supported by this regulator.
	 */
	if (ops->list_voltage && rdev->desc->n_voltages) {
		int	count = rdev->desc->n_voltages;
		int	i;
		int	min_uV = INT_MAX;
		int	max_uV = INT_MIN;
		int	cmin = constraints->min_uV;
		int	cmax = constraints->max_uV;

		/* it's safe to autoconfigure fixed-voltage supplies
		   and the constraints are used by list_voltage. */
		if (count == 1 && !cmin) {
			cmin = 1;
			cmax = INT_MAX;
			constraints->min_uV = cmin;
			constraints->max_uV = cmax;
		}

		/* voltage constraints are optional */
		if ((cmin == 0) && (cmax == 0))
			return 0;

		/* else require explicit machine-level constraints */
		if (cmin <= 0 || cmax <= 0 || cmax < cmin) {
			rdev_err(rdev, "invalid voltage constraints\n");
			return -EINVAL;
		}

		/* initial: [cmin..cmax] valid, [min_uV..max_uV] not */
		for (i = 0; i < count; i++) {
			int	value;

			value = ops->list_voltage(rdev, i);
			if (value <= 0)
				continue;

			/* maybe adjust [min_uV..max_uV] */
			if (value >= cmin && value < min_uV)
				min_uV = value;
			if (value <= cmax && value > max_uV)
				max_uV = value;
		}

		/* final: [min_uV..max_uV] valid iff constraints valid */
		if (max_uV < min_uV) {
			rdev_err(rdev,
				 "unsupportable voltage constraints %u-%uuV\n",
				 min_uV, max_uV);
			return -EINVAL;
		}

		/* use regulator's subset of machine constraints */
		if (constraints->min_uV < min_uV) {
			rdev_dbg(rdev, "override min_uV, %d -> %d\n",
				 constraints->min_uV, min_uV);
			constraints->min_uV = min_uV;
		}
		if (constraints->max_uV > max_uV) {
			rdev_dbg(rdev, "override max_uV, %d -> %d\n",
				 constraints->max_uV, max_uV);
			constraints->max_uV = max_uV;
		}
	}

	return 0;
}

/**
 * set_machine_constraints - sets regulator constraints
 * @rdev: regulator source
 * @constraints: constraints to apply
 *
 * Allows platform initialisation code to define and constrain
 * regulator circuits e.g. valid voltage/current ranges, etc.  NOTE:
 * Constraints *must* be set by platform code in order for some
 * regulator operations to proceed i.e. set_voltage, set_current_limit,
 * set_mode.
 */
static int set_machine_constraints(struct regulator_dev *rdev,
	const struct regulation_constraints *constraints)
{
	int ret = 0;
	struct regulator_ops *ops = rdev->desc->ops;

	if (constraints)
		rdev->constraints = kmemdup(constraints, sizeof(*constraints),
					    GFP_KERNEL);
	else
		rdev->constraints = kzalloc(sizeof(*constraints),
					    GFP_KERNEL);
	if (!rdev->constraints)
		return -ENOMEM;

	ret = machine_constraints_voltage(rdev, rdev->constraints);
	if (ret != 0)
		goto out;

	/* do we need to setup our suspend state */
	if (rdev->constraints->initial_state) {
		ret = suspend_prepare(rdev, rdev->constraints->initial_state);
		if (ret < 0) {
			rdev_err(rdev, "failed to set suspend state\n");
			goto out;
		}
	}

	if (rdev->constraints->initial_mode) {
		if (!ops->set_mode) {
			rdev_err(rdev, "no set_mode operation\n");
			ret = -EINVAL;
			goto out;
		}

		ret = ops->set_mode(rdev, rdev->constraints->initial_mode);
		if (ret < 0) {
			rdev_err(rdev, "failed to set initial mode: %d\n", ret);
			goto out;
		}
	}

	/* If the constraints say the regulator should be on at this point
	 * and we have control then make sure it is enabled.
	 */
	if ((rdev->constraints->always_on || rdev->constraints->boot_on) &&
	    ops->enable) {
		ret = ops->enable(rdev);
		if (ret < 0) {
			rdev_err(rdev, "failed to enable\n");
			goto out;
		}
	}

	if (rdev->constraints->ramp_delay && ops->set_ramp_delay) {
		ret = ops->set_ramp_delay(rdev, rdev->constraints->ramp_delay);
		if (ret < 0) {
			rdev_err(rdev, "failed to set ramp_delay\n");
			goto out;
		}
	}

	print_constraints(rdev);
	return 0;
out:
	kfree(rdev->constraints);
	rdev->constraints = NULL;
	return ret;
}

/**
 * set_supply - set regulator supply regulator
 * @rdev: regulator name
 * @supply_rdev: supply regulator name
 *
 * Called by platform initialisation code to set the supply regulator for this
 * regulator. This ensures that a regulators supply will also be enabled by the
 * core if it's child is enabled.
 */
static int set_supply(struct regulator_dev *rdev,
		      struct regulator_dev *supply_rdev)
{
	int err;

	rdev_info(rdev, "supplied by %s\n", rdev_get_name(supply_rdev));

	rdev->supply = create_regulator(supply_rdev, &rdev->dev, "SUPPLY");
	if (rdev->supply == NULL) {
		err = -ENOMEM;
		return err;
	}
	supply_rdev->open_count++;

	return 0;
}

/**
 * set_consumer_device_supply - Bind a regulator to a symbolic supply
 * @rdev:         regulator source
 * @consumer_dev_name: dev_name() string for device supply applies to
 * @supply:       symbolic name for supply
 *
 * Allows platform initialisation code to map physical regulator
 * sources to symbolic names for supplies for use by devices.  Devices
 * should use these symbolic names to request regulators, avoiding the
 * need to provide board-specific regulator names as platform data.
 */
static int set_consumer_device_supply(struct regulator_dev *rdev,
				      const char *consumer_dev_name,
				      const char *supply)
{
	struct regulator_map *node;
	int has_dev;

	if (supply == NULL)
		return -EINVAL;

	if (consumer_dev_name != NULL)
		has_dev = 1;
	else
		has_dev = 0;

	list_for_each_entry(node, &regulator_map_list, list) {
		if (node->dev_name && consumer_dev_name) {
			if (strcmp(node->dev_name, consumer_dev_name) != 0)
				continue;
		} else if (node->dev_name || consumer_dev_name) {
			continue;
		}

		if (strcmp(node->supply, supply) != 0)
			continue;

		pr_debug("%s: %s/%s is '%s' supply; fail %s/%s\n",
			 consumer_dev_name,
			 dev_name(&node->regulator->dev),
			 node->regulator->desc->name,
			 supply,
			 dev_name(&rdev->dev), rdev_get_name(rdev));
		return -EBUSY;
	}

	node = kzalloc(sizeof(struct regulator_map), GFP_KERNEL);
	if (node == NULL)
		return -ENOMEM;

	node->regulator = rdev;
	node->supply = supply;

	if (has_dev) {
		node->dev_name = kstrdup(consumer_dev_name, GFP_KERNEL);
		if (node->dev_name == NULL) {
			kfree(node);
			return -ENOMEM;
		}
	}

	list_add(&node->list, &regulator_map_list);
	return 0;
}

static void unset_regulator_supplies(struct regulator_dev *rdev)
{
	struct regulator_map *node, *n;

	list_for_each_entry_safe(node, n, &regulator_map_list, list) {
		if (rdev == node->regulator) {
			list_del(&node->list);
			kfree(node->dev_name);
			kfree(node);
		}
	}
}

#define REG_STR_SIZE	64

static struct regulator *create_regulator(struct regulator_dev *rdev,
					  struct device *dev,
					  const char *supply_name)
{
	struct regulator *regulator;
	char buf[REG_STR_SIZE];
	int err, size;

	regulator = kzalloc(sizeof(*regulator), GFP_KERNEL);
	if (regulator == NULL)
		return NULL;

	mutex_lock(&rdev->mutex);
	regulator->rdev = rdev;
	list_add(&regulator->list, &rdev->consumer_list);

	if (dev) {
		regulator->dev = dev;

		/* Add a link to the device sysfs entry */
		size = scnprintf(buf, REG_STR_SIZE, "%s-%s",
				 dev->kobj.name, supply_name);
		if (size >= REG_STR_SIZE)
			goto overflow_err;

		regulator->supply_name = kstrdup(buf, GFP_KERNEL);
		if (regulator->supply_name == NULL)
			goto overflow_err;

		err = sysfs_create_link(&rdev->dev.kobj, &dev->kobj,
					buf);
		if (err) {
			rdev_warn(rdev, "could not add device link %s err %d\n",
				  dev->kobj.name, err);
			/* non-fatal */
		}
	} else {
		regulator->supply_name = kstrdup(supply_name, GFP_KERNEL);
		if (regulator->supply_name == NULL)
			goto overflow_err;
	}

	regulator->debugfs = debugfs_create_dir(regulator->supply_name,
						rdev->debugfs);
	if (!regulator->debugfs) {
		rdev_warn(rdev, "Failed to create debugfs directory\n");
	} else {
		debugfs_create_u32("uA_load", 0444, regulator->debugfs,
				   &regulator->uA_load);
		debugfs_create_u32("min_uV", 0444, regulator->debugfs,
				   &regulator->min_uV);
		debugfs_create_u32("max_uV", 0444, regulator->debugfs,
				   &regulator->max_uV);
	}

	/*
	 * Check now if the regulator is an always on regulator - if
	 * it is then we don't need to do nearly so much work for
	 * enable/disable calls.
	 */
	if (!_regulator_can_change_status(rdev) &&
	    _regulator_is_enabled(rdev))
		regulator->always_on = true;

	mutex_unlock(&rdev->mutex);
	return regulator;
overflow_err:
	list_del(&regulator->list);
	kfree(regulator);
	mutex_unlock(&rdev->mutex);
	return NULL;
}

static int _regulator_get_enable_time(struct regulator_dev *rdev)
{
	if (!rdev->desc->ops->enable_time)
		return rdev->desc->enable_time;
	return rdev->desc->ops->enable_time(rdev);
}

static struct regulator_dev *regulator_dev_lookup(struct device *dev,
						  const char *supply,
						  int *ret)
{
	struct regulator_dev *r;
	struct device_node *node;
	struct regulator_map *map;
	const char *devname = NULL;

	/* first do a dt based lookup */
	if (dev && dev->of_node) {
		node = of_get_regulator(dev, supply);
		if (node) {
			list_for_each_entry(r, &regulator_list, list)
				if (r->dev.parent &&
					node == r->dev.of_node)
					return r;
		} else {
			/*
			 * If we couldn't even get the node then it's
			 * not just that the device didn't register
			 * yet, there's no node and we'll never
			 * succeed.
			 */
			*ret = -ENODEV;
		}
	}

	/* if not found, try doing it non-dt way */
	if (dev)
		devname = dev_name(dev);

	list_for_each_entry(r, &regulator_list, list)
		if (strcmp(rdev_get_name(r), supply) == 0)
			return r;

	list_for_each_entry(map, &regulator_map_list, list) {
		/* If the mapping has a device set up it must match */
		if (map->dev_name &&
		    (!devname || strcmp(map->dev_name, devname)))
			continue;

		if (strcmp(map->supply, supply) == 0)
			return map->regulator;
	}


	return NULL;
}

/* Internal regulator request function */
static struct regulator *_regulator_get(struct device *dev, const char *id,
					bool exclusive)
{
	struct regulator_dev *rdev;
	struct regulator *regulator = ERR_PTR(-EPROBE_DEFER);
	const char *devname = NULL;
	int ret = 0;

	if (id == NULL) {
		pr_err("get() with no identifier\n");
		return regulator;
	}

	if (dev)
		devname = dev_name(dev);

	mutex_lock(&regulator_list_mutex);

	rdev = regulator_dev_lookup(dev, id, &ret);
	if (rdev)
		goto found;

	/*
	 * If we have return value from dev_lookup fail, we do not expect to
	 * succeed, so, quit with appropriate error value
	 */
	if (ret) {
		regulator = ERR_PTR(ret);
		goto out;
	}

	if (board_wants_dummy_regulator) {
		rdev = dummy_regulator_rdev;
		goto found;
	}

#ifdef CONFIG_REGULATOR_DUMMY
	if (!devname)
		devname = "deviceless";

	/* If the board didn't flag that it was fully constrained then
	 * substitute in a dummy regulator so consumers can continue.
	 */
	if (!has_full_constraints) {
		pr_warn("%s supply %s not found, using dummy regulator\n",
			devname, id);
		rdev = dummy_regulator_rdev;
		goto found;
	}
#endif

	mutex_unlock(&regulator_list_mutex);
	return regulator;

found:
	if (rdev->exclusive) {
		regulator = ERR_PTR(-EPERM);
		goto out;
	}

	if (exclusive && rdev->open_count) {
		regulator = ERR_PTR(-EBUSY);
		goto out;
	}

	if (!try_module_get(rdev->owner))
		goto out;

	regulator = create_regulator(rdev, dev, id);
	if (regulator == NULL) {
		regulator = ERR_PTR(-ENOMEM);
		module_put(rdev->owner);
		goto out;
	}

	rdev->open_count++;
	if (exclusive) {
		rdev->exclusive = 1;

		ret = _regulator_is_enabled(rdev);
		if (ret > 0)
			rdev->use_count = 1;
		else
			rdev->use_count = 0;
	}

out:
	mutex_unlock(&regulator_list_mutex);

	return regulator;
}

/**
 * regulator_get - lookup and obtain a reference to a regulator.
 * @dev: device for regulator "consumer"
 * @id: Supply name or regulator ID.
 *
 * Returns a struct regulator corresponding to the regulator producer,
 * or IS_ERR() condition containing errno.
 *
 * Use of supply names configured via regulator_set_device_supply() is
 * strongly encouraged.  It is recommended that the supply name used
 * should match the name used for the supply and/or the relevant
 * device pins in the datasheet.
 */
struct regulator *regulator_get(struct device *dev, const char *id)
{
	return _regulator_get(dev, id, false);
}
EXPORT_SYMBOL_GPL(regulator_get);

static void devm_regulator_release(struct device *dev, void *res)
{
	regulator_put(*(struct regulator **)res);
}

/**
 * devm_regulator_get - Resource managed regulator_get()
 * @dev: device for regulator "consumer"
 * @id: Supply name or regulator ID.
 *
 * Managed regulator_get(). Regulators returned from this function are
 * automatically regulator_put() on driver detach. See regulator_get() for more
 * information.
 */
struct regulator *devm_regulator_get(struct device *dev, const char *id)
{
	struct regulator **ptr, *regulator;

	ptr = devres_alloc(devm_regulator_release, sizeof(*ptr), GFP_KERNEL);
	if (!ptr)
		return ERR_PTR(-ENOMEM);

	regulator = regulator_get(dev, id);
	if (!IS_ERR(regulator)) {
		*ptr = regulator;
		devres_add(dev, ptr);
	} else {
		devres_free(ptr);
	}

	return regulator;
}
EXPORT_SYMBOL_GPL(devm_regulator_get);

/**
 * regulator_get_exclusive - obtain exclusive access to a regulator.
 * @dev: device for regulator "consumer"
 * @id: Supply name or regulator ID.
 *
 * Returns a struct regulator corresponding to the regulator producer,
 * or IS_ERR() condition containing errno.  Other consumers will be
 * unable to obtain this reference is held and the use count for the
 * regulator will be initialised to reflect the current state of the
 * regulator.
 *
 * This is intended for use by consumers which cannot tolerate shared
 * use of the regulator such as those which need to force the
 * regulator off for correct operation of the hardware they are
 * controlling.
 *
 * Use of supply names configured via regulator_set_device_supply() is
 * strongly encouraged.  It is recommended that the supply name used
 * should match the name used for the supply and/or the relevant
 * device pins in the datasheet.
 */
struct regulator *regulator_get_exclusive(struct device *dev, const char *id)
{
	return _regulator_get(dev, id, true);
}
EXPORT_SYMBOL_GPL(regulator_get_exclusive);

/* Locks held by regulator_put() */
static void _regulator_put(struct regulator *regulator)
{
	struct regulator_dev *rdev;

	if (regulator == NULL || IS_ERR(regulator))
		return;

	rdev = regulator->rdev;

	debugfs_remove_recursive(regulator->debugfs);

	/* remove any sysfs entries */
	if (regulator->dev)
		sysfs_remove_link(&rdev->dev.kobj, regulator->supply_name);
	kfree(regulator->supply_name);
	list_del(&regulator->list);
	kfree(regulator);

	rdev->open_count--;
	rdev->exclusive = 0;

	module_put(rdev->owner);
}

/**
 * regulator_put - "free" the regulator source
 * @regulator: regulator source
 *
 * Note: drivers must ensure that all regulator_enable calls made on this
 * regulator source are balanced by regulator_disable calls prior to calling
 * this function.
 */
void regulator_put(struct regulator *regulator)
{
	mutex_lock(&regulator_list_mutex);
	_regulator_put(regulator);
	mutex_unlock(&regulator_list_mutex);
}
EXPORT_SYMBOL_GPL(regulator_put);

static int devm_regulator_match(struct device *dev, void *res, void *data)
{
	struct regulator **r = res;
	if (!r || !*r) {
		WARN_ON(!r || !*r);
		return 0;
	}
	return *r == data;
}

/**
 * devm_regulator_put - Resource managed regulator_put()
 * @regulator: regulator to free
 *
 * Deallocate a regulator allocated with devm_regulator_get(). Normally
 * this function will not need to be called and the resource management
 * code will ensure that the resource is freed.
 */
void devm_regulator_put(struct regulator *regulator)
{
	int rc;

	rc = devres_release(regulator->dev, devm_regulator_release,
			    devm_regulator_match, regulator);
	if (rc != 0)
		WARN_ON(rc);
}
EXPORT_SYMBOL_GPL(devm_regulator_put);

/* Manage enable GPIO list. Same GPIO pin can be shared among regulators */
static int regulator_ena_gpio_request(struct regulator_dev *rdev,
				const struct regulator_config *config)
{
	struct regulator_enable_gpio *pin;
	int ret;

	list_for_each_entry(pin, &regulator_ena_gpio_list, list) {
		if (pin->gpio == config->ena_gpio) {
			rdev_dbg(rdev, "GPIO %d is already used\n",
				config->ena_gpio);
			goto update_ena_gpio_to_rdev;
		}
	}

	ret = gpio_request_one(config->ena_gpio,
				GPIOF_DIR_OUT | config->ena_gpio_flags,
				rdev_get_name(rdev));
	if (ret)
		return ret;

	pin = kzalloc(sizeof(struct regulator_enable_gpio), GFP_KERNEL);
	if (pin == NULL) {
		gpio_free(config->ena_gpio);
		return -ENOMEM;
	}

	pin->gpio = config->ena_gpio;
	pin->ena_gpio_invert = config->ena_gpio_invert;
	list_add(&pin->list, &regulator_ena_gpio_list);

update_ena_gpio_to_rdev:
	pin->request_count++;
	rdev->ena_pin = pin;
	return 0;
}

static void regulator_ena_gpio_free(struct regulator_dev *rdev)
{
	struct regulator_enable_gpio *pin, *n;

	if (!rdev->ena_pin)
		return;

	/* Free the GPIO only in case of no use */
	list_for_each_entry_safe(pin, n, &regulator_ena_gpio_list, list) {
		if (pin->gpio == rdev->ena_pin->gpio) {
			if (pin->request_count <= 1) {
				pin->request_count = 0;
				gpio_free(pin->gpio);
				list_del(&pin->list);
				kfree(pin);
			} else {
				pin->request_count--;
			}
		}
	}
}

/**
 * regulator_ena_gpio_ctrl - balance enable_count of each GPIO and actual GPIO pin control
 * @rdev: regulator_dev structure
 * @enable: enable GPIO at initial use?
 *
 * GPIO is enabled in case of initial use. (enable_count is 0)
 * GPIO is disabled when it is not shared any more. (enable_count <= 1)
 */
static int regulator_ena_gpio_ctrl(struct regulator_dev *rdev, bool enable)
{
	struct regulator_enable_gpio *pin = rdev->ena_pin;

	if (!pin)
		return -EINVAL;

	if (enable) {
		/* Enable GPIO at initial use */
		if (pin->enable_count == 0)
			gpio_set_value_cansleep(pin->gpio,
						!pin->ena_gpio_invert);

		pin->enable_count++;
	} else {
		if (pin->enable_count > 1) {
			pin->enable_count--;
			return 0;
		}

		/* Disable GPIO if not used */
		if (pin->enable_count <= 1) {
			gpio_set_value_cansleep(pin->gpio,
						pin->ena_gpio_invert);
			pin->enable_count = 0;
		}
	}

	return 0;
}

static int _regulator_do_enable(struct regulator_dev *rdev)
{
	int ret, delay;

	/* Query before enabling in case configuration dependent.  */
	ret = _regulator_get_enable_time(rdev);
	if (ret >= 0) {
		delay = ret;
	} else {
		rdev_warn(rdev, "enable_time() failed: %d\n", ret);
		delay = 0;
	}

	trace_regulator_enable(rdev_get_name(rdev));

	if (rdev->ena_pin) {
		ret = regulator_ena_gpio_ctrl(rdev, true);
		if (ret < 0)
			return ret;
		rdev->ena_gpio_state = 1;
	} else if (rdev->desc->ops->enable) {
		ret = rdev->desc->ops->enable(rdev);
		if (ret < 0)
			return ret;
	} else {
		return -EINVAL;
	}

	/* Allow the regulator to ramp; it would be useful to extend
	 * this for bulk operations so that the regulators can ramp
	 * together.  */
	trace_regulator_enable_delay(rdev_get_name(rdev));

	if (delay >= 1000) {
		mdelay(delay / 1000);
		udelay(delay % 1000);
	} else if (delay) {
		udelay(delay);
	}

	trace_regulator_enable_complete(rdev_get_name(rdev));

	return 0;
}

/* locks held by regulator_enable() */
static int _regulator_enable(struct regulator_dev *rdev)
{
	int ret;

	/* check voltage and requested load before enabling */
	if (rdev->constraints &&
	    (rdev->constraints->valid_ops_mask & REGULATOR_CHANGE_DRMS))
		drms_uA_update(rdev);

	if (rdev->use_count == 0) {
		/* The regulator may on if it's not switchable or left on */
		ret = _regulator_is_enabled(rdev);
		if (ret == -EINVAL || ret == 0) {
			if (!_regulator_can_change_status(rdev))
				return -EPERM;

			ret = _regulator_do_enable(rdev);
			if (ret < 0)
				return ret;

		} else if (ret < 0) {
			rdev_err(rdev, "is_enabled() failed: %d\n", ret);
			return ret;
		}
		/* Fallthrough on positive return values - already enabled */
	}

	rdev->use_count++;

	return 0;
}

/**
 * regulator_enable - enable regulator output
 * @regulator: regulator source
 *
 * Request that the regulator be enabled with the regulator output at
 * the predefined voltage or current value.  Calls to regulator_enable()
 * must be balanced with calls to regulator_disable().
 *
 * NOTE: the output value can be set by other drivers, boot loader or may be
 * hardwired in the regulator.
 */
int regulator_enable(struct regulator *regulator)
{
	struct regulator_dev *rdev = regulator->rdev;
	int ret = 0;

	if (regulator->always_on)
		return 0;

	if (rdev->supply) {
		ret = regulator_enable(rdev->supply);
		if (ret != 0)
			return ret;
	}

	mutex_lock(&rdev->mutex);
	ret = _regulator_enable(rdev);
	mutex_unlock(&rdev->mutex);

	if (ret != 0 && rdev->supply)
		regulator_disable(rdev->supply);

	return ret;
}
EXPORT_SYMBOL_GPL(regulator_enable);

static int _regulator_do_disable(struct regulator_dev *rdev)
{
	int ret;

	trace_regulator_disable(rdev_get_name(rdev));

	if (rdev->ena_pin) {
		ret = regulator_ena_gpio_ctrl(rdev, false);
		if (ret < 0)
			return ret;
		rdev->ena_gpio_state = 0;

	} else if (rdev->desc->ops->disable) {
		ret = rdev->desc->ops->disable(rdev);
		if (ret != 0)
			return ret;
	}

	trace_regulator_disable_complete(rdev_get_name(rdev));

	_notifier_call_chain(rdev, REGULATOR_EVENT_DISABLE,
			     NULL);
	return 0;
}

/* locks held by regulator_disable() */
static int _regulator_disable(struct regulator_dev *rdev)
{
	int ret = 0;

	if (WARN(rdev->use_count <= 0,
		 "unbalanced disables for %s\n", rdev_get_name(rdev)))
		return -EIO;

	/* are we the last user and permitted to disable ? */
	if (rdev->use_count == 1 &&
	    (rdev->constraints && !rdev->constraints->always_on)) {

		/* we are last user */
		if (_regulator_can_change_status(rdev)) {
			ret = _regulator_do_disable(rdev);
			if (ret < 0) {
				rdev_err(rdev, "failed to disable\n");
				return ret;
			}
		}

		rdev->use_count = 0;
	} else if (rdev->use_count > 1) {

		if (rdev->constraints &&
			(rdev->constraints->valid_ops_mask &
			REGULATOR_CHANGE_DRMS))
			drms_uA_update(rdev);

		rdev->use_count--;
	}

	return ret;
}

/**
 * regulator_disable - disable regulator output
 * @regulator: regulator source
 *
 * Disable the regulator output voltage or current.  Calls to
 * regulator_enable() must be balanced with calls to
 * regulator_disable().
 *
 * NOTE: this will only disable the regulator output if no other consumer
 * devices have it enabled, the regulator device supports disabling and
 * machine constraints permit this operation.
 */
int regulator_disable(struct regulator *regulator)
{
	struct regulator_dev *rdev = regulator->rdev;
	int ret = 0;

	if (regulator->always_on)
		return 0;

	mutex_lock(&rdev->mutex);
	ret = _regulator_disable(rdev);
	mutex_unlock(&rdev->mutex);

	if (ret == 0 && rdev->supply)
		regulator_disable(rdev->supply);

	return ret;
}
EXPORT_SYMBOL_GPL(regulator_disable);

/* locks held by regulator_force_disable() */
static int _regulator_force_disable(struct regulator_dev *rdev)
{
	int ret = 0;

	/* force disable */
	if (rdev->desc->ops->disable) {
		/* ah well, who wants to live forever... */
		ret = rdev->desc->ops->disable(rdev);
		if (ret < 0) {
			rdev_err(rdev, "failed to force disable\n");
			return ret;
		}
		/* notify other consumers that power has been forced off */
		_notifier_call_chain(rdev, REGULATOR_EVENT_FORCE_DISABLE |
			REGULATOR_EVENT_DISABLE, NULL);
	}

	return ret;
}

/**
 * regulator_force_disable - force disable regulator output
 * @regulator: regulator source
 *
 * Forcibly disable the regulator output voltage or current.
 * NOTE: this *will* disable the regulator output even if other consumer
 * devices have it enabled. This should be used for situations when device
 * damage will likely occur if the regulator is not disabled (e.g. over temp).
 */
int regulator_force_disable(struct regulator *regulator)
{
	struct regulator_dev *rdev = regulator->rdev;
	int ret;

	mutex_lock(&rdev->mutex);
	regulator->uA_load = 0;
	ret = _regulator_force_disable(regulator->rdev);
	mutex_unlock(&rdev->mutex);

	if (rdev->supply)
		while (rdev->open_count--)
			regulator_disable(rdev->supply);

	return ret;
}
EXPORT_SYMBOL_GPL(regulator_force_disable);

static void regulator_disable_work(struct work_struct *work)
{
	struct regulator_dev *rdev = container_of(work, struct regulator_dev,
						  disable_work.work);
	int count, i, ret;

	mutex_lock(&rdev->mutex);

	BUG_ON(!rdev->deferred_disables);

	count = rdev->deferred_disables;
	rdev->deferred_disables = 0;

	for (i = 0; i < count; i++) {
		ret = _regulator_disable(rdev);
		if (ret != 0)
			rdev_err(rdev, "Deferred disable failed: %d\n", ret);
	}

	mutex_unlock(&rdev->mutex);

	if (rdev->supply) {
		for (i = 0; i < count; i++) {
			ret = regulator_disable(rdev->supply);
			if (ret != 0) {
				rdev_err(rdev,
					 "Supply disable failed: %d\n", ret);
			}
		}
	}
}

/**
 * regulator_disable_deferred - disable regulator output with delay
 * @regulator: regulator source
 * @ms: miliseconds until the regulator is disabled
 *
 * Execute regulator_disable() on the regulator after a delay.  This
 * is intended for use with devices that require some time to quiesce.
 *
 * NOTE: this will only disable the regulator output if no other consumer
 * devices have it enabled, the regulator device supports disabling and
 * machine constraints permit this operation.
 */
int regulator_disable_deferred(struct regulator *regulator, int ms)
{
	struct regulator_dev *rdev = regulator->rdev;
	int ret;

	if (regulator->always_on)
		return 0;

	if (!ms)
		return regulator_disable(regulator);

	mutex_lock(&rdev->mutex);
	rdev->deferred_disables++;
	mutex_unlock(&rdev->mutex);

	ret = queue_delayed_work(system_power_efficient_wq,
				 &rdev->disable_work,
				 msecs_to_jiffies(ms));
	if (ret < 0)
		return ret;
	else
		return 0;
}
EXPORT_SYMBOL_GPL(regulator_disable_deferred);

static int _regulator_is_enabled(struct regulator_dev *rdev)
{
	/* A GPIO control always takes precedence */
	if (rdev->ena_pin)
		return rdev->ena_gpio_state;

	/* If we don't know then assume that the regulator is always on */
	if (!rdev->desc->ops->is_enabled)
		return 1;

	return rdev->desc->ops->is_enabled(rdev);
}

/**
 * regulator_is_enabled - is the regulator output enabled
 * @regulator: regulator source
 *
 * Returns positive if the regulator driver backing the source/client
 * has requested that the device be enabled, zero if it hasn't, else a
 * negative errno code.
 *
 * Note that the device backing this regulator handle can have multiple
 * users, so it might be enabled even if regulator_enable() was never
 * called for this particular source.
 */
int regulator_is_enabled(struct regulator *regulator)
{
	int ret;

	if (regulator->always_on)
		return 1;

	mutex_lock(&regulator->rdev->mutex);
	ret = _regulator_is_enabled(regulator->rdev);
	mutex_unlock(&regulator->rdev->mutex);

	return ret;
}
EXPORT_SYMBOL_GPL(regulator_is_enabled);

/**
 * regulator_can_change_voltage - check if regulator can change voltage
 * @regulator: regulator source
 *
 * Returns positive if the regulator driver backing the source/client
 * can change its voltage, false otherwise. Usefull for detecting fixed
 * or dummy regulators and disabling voltage change logic in the client
 * driver.
 */
int regulator_can_change_voltage(struct regulator *regulator)
{
	struct regulator_dev	*rdev = regulator->rdev;

	if (rdev->constraints &&
	    (rdev->constraints->valid_ops_mask & REGULATOR_CHANGE_VOLTAGE)) {
		if (rdev->desc->n_voltages - rdev->desc->linear_min_sel > 1)
			return 1;

		if (rdev->desc->continuous_voltage_range &&
		    rdev->constraints->min_uV && rdev->constraints->max_uV &&
		    rdev->constraints->min_uV != rdev->constraints->max_uV)
			return 1;
	}

	return 0;
}
EXPORT_SYMBOL_GPL(regulator_can_change_voltage);

/**
 * regulator_count_voltages - count regulator_list_voltage() selectors
 * @regulator: regulator source
 *
 * Returns number of selectors, or negative errno.  Selectors are
 * numbered starting at zero, and typically correspond to bitfields
 * in hardware registers.
 */
int regulator_count_voltages(struct regulator *regulator)
{
	struct regulator_dev	*rdev = regulator->rdev;

	return rdev->desc->n_voltages ? : -EINVAL;
}
EXPORT_SYMBOL_GPL(regulator_count_voltages);

/**
<<<<<<< HEAD
 * regulator_list_voltage_linear - List voltages with simple calculation
 *
 * @rdev: Regulator device
 * @selector: Selector to convert into a voltage
 *
 * Regulators with a simple linear mapping between voltages and
 * selectors can set min_uV and uV_step in the regulator descriptor
 * and then use this function as their list_voltage() operation,
 */
int regulator_list_voltage_linear(struct regulator_dev *rdev,
				  unsigned int selector)
{
	if (selector >= rdev->desc->n_voltages)
		return -EINVAL;
	if (selector < rdev->desc->linear_min_sel)
		return 0;

	selector -= rdev->desc->linear_min_sel;

	return rdev->desc->min_uV + (rdev->desc->uV_step * selector);
}
EXPORT_SYMBOL_GPL(regulator_list_voltage_linear);

/**
 * regulator_list_voltage_linear_range - List voltages for linear ranges
 *
 * @rdev: Regulator device
 * @selector: Selector to convert into a voltage
 *
 * Regulators with a series of simple linear mappings between voltages
 * and selectors can set linear_ranges in the regulator descriptor and
 * then use this function as their list_voltage() operation,
 */
int regulator_list_voltage_linear_range(struct regulator_dev *rdev,
					unsigned int selector)
{
	const struct regulator_linear_range *range;
	int i;

	if (!rdev->desc->n_linear_ranges) {
		BUG_ON(!rdev->desc->n_linear_ranges);
		return -EINVAL;
	}

	for (i = 0; i < rdev->desc->n_linear_ranges; i++) {
		range = &rdev->desc->linear_ranges[i];

		if (!(selector >= range->min_sel &&
		      selector <= range->max_sel))
			continue;

		selector -= range->min_sel;

		return range->min_uV + (range->uV_step * selector);
	}

	return -EINVAL;
}
EXPORT_SYMBOL_GPL(regulator_list_voltage_linear_range);

/**
 * regulator_list_voltage_table - List voltages with table based mapping
 *
 * @rdev: Regulator device
 * @selector: Selector to convert into a voltage
 *
 * Regulators with table based mapping between voltages and
 * selectors can set volt_table in the regulator descriptor
 * and then use this function as their list_voltage() operation.
 */
int regulator_list_voltage_table(struct regulator_dev *rdev,
				 unsigned int selector)
{
	if (!rdev->desc->volt_table) {
		BUG_ON(!rdev->desc->volt_table);
		return -EINVAL;
	}

	if (selector >= rdev->desc->n_voltages)
		return -EINVAL;

	return rdev->desc->volt_table[selector];
}
EXPORT_SYMBOL_GPL(regulator_list_voltage_table);

/**
=======
>>>>>>> d295f767
 * regulator_list_voltage - enumerate supported voltages
 * @regulator: regulator source
 * @selector: identify voltage to list
 * Context: can sleep
 *
 * Returns a voltage that can be passed to @regulator_set_voltage(),
 * zero if this selector code can't be used on this system, or a
 * negative errno.
 */
int regulator_list_voltage(struct regulator *regulator, unsigned selector)
{
	struct regulator_dev	*rdev = regulator->rdev;
	struct regulator_ops	*ops = rdev->desc->ops;
	int			ret;

	if (!ops->list_voltage || selector >= rdev->desc->n_voltages)
		return -EINVAL;

	mutex_lock(&rdev->mutex);
	ret = ops->list_voltage(rdev, selector);
	mutex_unlock(&rdev->mutex);

	if (ret > 0) {
		if (ret < rdev->constraints->min_uV)
			ret = 0;
		else if (ret > rdev->constraints->max_uV)
			ret = 0;
	}

	return ret;
}
EXPORT_SYMBOL_GPL(regulator_list_voltage);

/**
 * regulator_get_linear_step - return the voltage step size between VSEL values
 * @regulator: regulator source
 *
 * Returns the voltage step size between VSEL values for linear
 * regulators, or return 0 if the regulator isn't a linear regulator.
 */
unsigned int regulator_get_linear_step(struct regulator *regulator)
{
	struct regulator_dev *rdev = regulator->rdev;

	return rdev->desc->uV_step;
}
EXPORT_SYMBOL_GPL(regulator_get_linear_step);

/**
 * regulator_is_supported_voltage - check if a voltage range can be supported
 *
 * @regulator: Regulator to check.
 * @min_uV: Minimum required voltage in uV.
 * @max_uV: Maximum required voltage in uV.
 *
 * Returns a boolean or a negative error code.
 */
int regulator_is_supported_voltage(struct regulator *regulator,
				   int min_uV, int max_uV)
{
	struct regulator_dev *rdev = regulator->rdev;
	int i, voltages, ret;

	/* If we can't change voltage check the current voltage */
	if (!(rdev->constraints->valid_ops_mask & REGULATOR_CHANGE_VOLTAGE)) {
		ret = regulator_get_voltage(regulator);
		if (ret >= 0)
			return (min_uV <= ret && ret <= max_uV);
		else
			return ret;
	}

	/* Any voltage within constrains range is fine? */
	if (rdev->desc->continuous_voltage_range)
		return min_uV >= rdev->constraints->min_uV &&
				max_uV <= rdev->constraints->max_uV;

	ret = regulator_count_voltages(regulator);
	if (ret < 0)
		return ret;
	voltages = ret;

	for (i = 0; i < voltages; i++) {
		ret = regulator_list_voltage(regulator, i);

		if (ret >= min_uV && ret <= max_uV)
			return 1;
	}

	return 0;
}
EXPORT_SYMBOL_GPL(regulator_is_supported_voltage);

<<<<<<< HEAD
/**
 * regulator_get_voltage_sel_regmap - standard get_voltage_sel for regmap users
 *
 * @rdev: regulator to operate on
 *
 * Regulators that use regmap for their register I/O can set the
 * vsel_reg and vsel_mask fields in their descriptor and then use this
 * as their get_voltage_vsel operation, saving some code.
 */
int regulator_get_voltage_sel_regmap(struct regulator_dev *rdev)
{
	unsigned int val;
	int ret;

	ret = regmap_read(rdev->regmap, rdev->desc->vsel_reg, &val);
	if (ret != 0)
		return ret;

	val &= rdev->desc->vsel_mask;
	val >>= ffs(rdev->desc->vsel_mask) - 1;

	return val;
}
EXPORT_SYMBOL_GPL(regulator_get_voltage_sel_regmap);

/**
 * regulator_set_voltage_sel_regmap - standard set_voltage_sel for regmap users
 *
 * @rdev: regulator to operate on
 * @sel: Selector to set
 *
 * Regulators that use regmap for their register I/O can set the
 * vsel_reg and vsel_mask fields in their descriptor and then use this
 * as their set_voltage_vsel operation, saving some code.
 */
int regulator_set_voltage_sel_regmap(struct regulator_dev *rdev, unsigned sel)
{
	int ret;

	sel <<= ffs(rdev->desc->vsel_mask) - 1;

	ret = regmap_update_bits(rdev->regmap, rdev->desc->vsel_reg,
				  rdev->desc->vsel_mask, sel);
	if (ret)
		return ret;

	if (rdev->desc->apply_bit)
		ret = regmap_update_bits(rdev->regmap, rdev->desc->apply_reg,
					 rdev->desc->apply_bit,
					 rdev->desc->apply_bit);
	return ret;
}
EXPORT_SYMBOL_GPL(regulator_set_voltage_sel_regmap);

/**
 * regulator_map_voltage_iterate - map_voltage() based on list_voltage()
 *
 * @rdev: Regulator to operate on
 * @min_uV: Lower bound for voltage
 * @max_uV: Upper bound for voltage
 *
 * Drivers implementing set_voltage_sel() and list_voltage() can use
 * this as their map_voltage() operation.  It will find a suitable
 * voltage by calling list_voltage() until it gets something in bounds
 * for the requested voltages.
 */
int regulator_map_voltage_iterate(struct regulator_dev *rdev,
				  int min_uV, int max_uV)
{
	int best_val = INT_MAX;
	int selector = 0;
	int i, ret;

	/* Find the smallest voltage that falls within the specified
	 * range.
	 */
	for (i = 0; i < rdev->desc->n_voltages; i++) {
		ret = rdev->desc->ops->list_voltage(rdev, i);
		if (ret < 0)
			continue;

		if (ret < best_val && ret >= min_uV && ret <= max_uV) {
			best_val = ret;
			selector = i;
		}
	}

	if (best_val != INT_MAX)
		return selector;
	else
		return -EINVAL;
}
EXPORT_SYMBOL_GPL(regulator_map_voltage_iterate);

/**
 * regulator_map_voltage_ascend - map_voltage() for ascendant voltage list
 *
 * @rdev: Regulator to operate on
 * @min_uV: Lower bound for voltage
 * @max_uV: Upper bound for voltage
 *
 * Drivers that have ascendant voltage list can use this as their
 * map_voltage() operation.
 */
int regulator_map_voltage_ascend(struct regulator_dev *rdev,
				 int min_uV, int max_uV)
{
	int i, ret;

	for (i = 0; i < rdev->desc->n_voltages; i++) {
		ret = rdev->desc->ops->list_voltage(rdev, i);
		if (ret < 0)
			continue;

		if (ret > max_uV)
			break;

		if (ret >= min_uV && ret <= max_uV)
			return i;
	}

	return -EINVAL;
}
EXPORT_SYMBOL_GPL(regulator_map_voltage_ascend);

/**
 * regulator_map_voltage_linear - map_voltage() for simple linear mappings
 *
 * @rdev: Regulator to operate on
 * @min_uV: Lower bound for voltage
 * @max_uV: Upper bound for voltage
 *
 * Drivers providing min_uV and uV_step in their regulator_desc can
 * use this as their map_voltage() operation.
 */
int regulator_map_voltage_linear(struct regulator_dev *rdev,
				 int min_uV, int max_uV)
{
	int ret, voltage;

	/* Allow uV_step to be 0 for fixed voltage */
	if (rdev->desc->n_voltages == 1 && rdev->desc->uV_step == 0) {
		if (min_uV <= rdev->desc->min_uV && rdev->desc->min_uV <= max_uV)
			return 0;
		else
			return -EINVAL;
	}

	if (!rdev->desc->uV_step) {
		BUG_ON(!rdev->desc->uV_step);
		return -EINVAL;
	}

	if (min_uV < rdev->desc->min_uV)
		min_uV = rdev->desc->min_uV;

	ret = DIV_ROUND_UP(min_uV - rdev->desc->min_uV, rdev->desc->uV_step);
	if (ret < 0)
		return ret;

	ret += rdev->desc->linear_min_sel;

	/* Map back into a voltage to verify we're still in bounds */
	voltage = rdev->desc->ops->list_voltage(rdev, ret);
	if (voltage < min_uV || voltage > max_uV)
		return -EINVAL;

	return ret;
}
EXPORT_SYMBOL_GPL(regulator_map_voltage_linear);

/**
 * regulator_map_voltage_linear - map_voltage() for multiple linear ranges
 *
 * @rdev: Regulator to operate on
 * @min_uV: Lower bound for voltage
 * @max_uV: Upper bound for voltage
 *
 * Drivers providing linear_ranges in their descriptor can use this as
 * their map_voltage() callback.
 */
int regulator_map_voltage_linear_range(struct regulator_dev *rdev,
				       int min_uV, int max_uV)
{
	const struct regulator_linear_range *range;
	int ret = -EINVAL;
	int voltage, i;

	if (!rdev->desc->n_linear_ranges) {
		BUG_ON(!rdev->desc->n_linear_ranges);
		return -EINVAL;
	}

	for (i = 0; i < rdev->desc->n_linear_ranges; i++) {
		range = &rdev->desc->linear_ranges[i];

		if (!(min_uV <= range->max_uV && max_uV >= range->min_uV))
			continue;

		if (min_uV <= range->min_uV)
			min_uV = range->min_uV;

		/* range->uV_step == 0 means fixed voltage range */
		if (range->uV_step == 0) {
			ret = 0;
		} else {
			ret = DIV_ROUND_UP(min_uV - range->min_uV,
					   range->uV_step);
			if (ret < 0)
				return ret;
		}

		ret += range->min_sel;

		break;
	}

	if (i == rdev->desc->n_linear_ranges)
		return -EINVAL;

	/* Map back into a voltage to verify we're still in bounds */
	voltage = rdev->desc->ops->list_voltage(rdev, ret);
	if (voltage < min_uV || voltage > max_uV)
		return -EINVAL;

	return ret;
}
EXPORT_SYMBOL_GPL(regulator_map_voltage_linear_range);

=======
>>>>>>> d295f767
static int _regulator_do_set_voltage(struct regulator_dev *rdev,
				     int min_uV, int max_uV)
{
	int ret;
	int delay = 0;
	int best_val = 0;
	unsigned int selector;
	int old_selector = -1;

	trace_regulator_set_voltage(rdev_get_name(rdev), min_uV, max_uV);

	min_uV += rdev->constraints->uV_offset;
	max_uV += rdev->constraints->uV_offset;

	/*
	 * If we can't obtain the old selector there is not enough
	 * info to call set_voltage_time_sel().
	 */
	if (_regulator_is_enabled(rdev) &&
	    rdev->desc->ops->set_voltage_time_sel &&
	    rdev->desc->ops->get_voltage_sel) {
		old_selector = rdev->desc->ops->get_voltage_sel(rdev);
		if (old_selector < 0)
			return old_selector;
	}

	if (rdev->desc->ops->set_voltage) {
		ret = rdev->desc->ops->set_voltage(rdev, min_uV, max_uV,
						   &selector);

		if (ret >= 0) {
			if (rdev->desc->ops->list_voltage)
				best_val = rdev->desc->ops->list_voltage(rdev,
									 selector);
			else
				best_val = _regulator_get_voltage(rdev);
		}

	} else if (rdev->desc->ops->set_voltage_sel) {
		if (rdev->desc->ops->map_voltage) {
			ret = rdev->desc->ops->map_voltage(rdev, min_uV,
							   max_uV);
		} else {
			if (rdev->desc->ops->list_voltage ==
			    regulator_list_voltage_linear)
				ret = regulator_map_voltage_linear(rdev,
								min_uV, max_uV);
			else
				ret = regulator_map_voltage_iterate(rdev,
								min_uV, max_uV);
		}

		if (ret >= 0) {
			best_val = rdev->desc->ops->list_voltage(rdev, ret);
			if (min_uV <= best_val && max_uV >= best_val) {
				selector = ret;
				if (old_selector == selector)
					ret = 0;
				else
					ret = rdev->desc->ops->set_voltage_sel(
								rdev, ret);
			} else {
				ret = -EINVAL;
			}
		}
	} else {
		ret = -EINVAL;
	}

	/* Call set_voltage_time_sel if successfully obtained old_selector */
	if (ret == 0 && _regulator_is_enabled(rdev) && old_selector >= 0 &&
	    old_selector != selector && rdev->desc->ops->set_voltage_time_sel) {

		delay = rdev->desc->ops->set_voltage_time_sel(rdev,
						old_selector, selector);
		if (delay < 0) {
			rdev_warn(rdev, "set_voltage_time_sel() failed: %d\n",
				  delay);
			delay = 0;
		}

		/* Insert any necessary delays */
		if (delay >= 1000) {
			mdelay(delay / 1000);
			udelay(delay % 1000);
		} else if (delay) {
			udelay(delay);
		}
	}

	if (ret == 0 && best_val >= 0) {
		unsigned long data = best_val;

		_notifier_call_chain(rdev, REGULATOR_EVENT_VOLTAGE_CHANGE,
				     (void *)data);
	}

	trace_regulator_set_voltage_complete(rdev_get_name(rdev), best_val);

	return ret;
}

/**
 * regulator_set_voltage - set regulator output voltage
 * @regulator: regulator source
 * @min_uV: Minimum required voltage in uV
 * @max_uV: Maximum acceptable voltage in uV
 *
 * Sets a voltage regulator to the desired output voltage. This can be set
 * during any regulator state. IOW, regulator can be disabled or enabled.
 *
 * If the regulator is enabled then the voltage will change to the new value
 * immediately otherwise if the regulator is disabled the regulator will
 * output at the new voltage when enabled.
 *
 * NOTE: If the regulator is shared between several devices then the lowest
 * request voltage that meets the system constraints will be used.
 * Regulator system constraints must be set for this regulator before
 * calling this function otherwise this call will fail.
 */
int regulator_set_voltage(struct regulator *regulator, int min_uV, int max_uV)
{
	struct regulator_dev *rdev = regulator->rdev;
	int ret = 0;
	int old_min_uV, old_max_uV;

	mutex_lock(&rdev->mutex);

	/* If we're setting the same range as last time the change
	 * should be a noop (some cpufreq implementations use the same
	 * voltage for multiple frequencies, for example).
	 */
	if (regulator->min_uV == min_uV && regulator->max_uV == max_uV)
		goto out;

	/* sanity check */
	if (!rdev->desc->ops->set_voltage &&
	    !rdev->desc->ops->set_voltage_sel) {
		ret = -EINVAL;
		goto out;
	}

	/* constraints check */
	ret = regulator_check_voltage(rdev, &min_uV, &max_uV);
	if (ret < 0)
		goto out;
	
	/* restore original values in case of error */
	old_min_uV = regulator->min_uV;
	old_max_uV = regulator->max_uV;
	regulator->min_uV = min_uV;
	regulator->max_uV = max_uV;

	ret = regulator_check_consumers(rdev, &min_uV, &max_uV);
	if (ret < 0)
		goto out2;

	ret = _regulator_do_set_voltage(rdev, min_uV, max_uV);
	if (ret < 0)
		goto out2;
	
out:
	mutex_unlock(&rdev->mutex);
	return ret;
out2:
	regulator->min_uV = old_min_uV;
	regulator->max_uV = old_max_uV;
	mutex_unlock(&rdev->mutex);
	return ret;
}
EXPORT_SYMBOL_GPL(regulator_set_voltage);

/**
 * regulator_set_voltage_time - get raise/fall time
 * @regulator: regulator source
 * @old_uV: starting voltage in microvolts
 * @new_uV: target voltage in microvolts
 *
 * Provided with the starting and ending voltage, this function attempts to
 * calculate the time in microseconds required to rise or fall to this new
 * voltage.
 */
int regulator_set_voltage_time(struct regulator *regulator,
			       int old_uV, int new_uV)
{
	struct regulator_dev	*rdev = regulator->rdev;
	struct regulator_ops	*ops = rdev->desc->ops;
	int old_sel = -1;
	int new_sel = -1;
	int voltage;
	int i;

	/* Currently requires operations to do this */
	if (!ops->list_voltage || !ops->set_voltage_time_sel
	    || !rdev->desc->n_voltages)
		return -EINVAL;

	for (i = 0; i < rdev->desc->n_voltages; i++) {
		/* We only look for exact voltage matches here */
		voltage = regulator_list_voltage(regulator, i);
		if (voltage < 0)
			return -EINVAL;
		if (voltage == 0)
			continue;
		if (voltage == old_uV)
			old_sel = i;
		if (voltage == new_uV)
			new_sel = i;
	}

	if (old_sel < 0 || new_sel < 0)
		return -EINVAL;

	return ops->set_voltage_time_sel(rdev, old_sel, new_sel);
}
EXPORT_SYMBOL_GPL(regulator_set_voltage_time);

/**
 * regulator_set_voltage_time_sel - get raise/fall time
 * @rdev: regulator source device
 * @old_selector: selector for starting voltage
 * @new_selector: selector for target voltage
 *
 * Provided with the starting and target voltage selectors, this function
 * returns time in microseconds required to rise or fall to this new voltage
 *
 * Drivers providing ramp_delay in regulation_constraints can use this as their
 * set_voltage_time_sel() operation.
 */
int regulator_set_voltage_time_sel(struct regulator_dev *rdev,
				   unsigned int old_selector,
				   unsigned int new_selector)
{
	unsigned int ramp_delay = 0;
	int old_volt, new_volt;

	if (rdev->constraints->ramp_delay)
		ramp_delay = rdev->constraints->ramp_delay;
	else if (rdev->desc->ramp_delay)
		ramp_delay = rdev->desc->ramp_delay;

	if (ramp_delay == 0) {
		rdev_warn(rdev, "ramp_delay not set\n");
		return 0;
	}

	/* sanity check */
	if (!rdev->desc->ops->list_voltage)
		return -EINVAL;

	old_volt = rdev->desc->ops->list_voltage(rdev, old_selector);
	new_volt = rdev->desc->ops->list_voltage(rdev, new_selector);

	return DIV_ROUND_UP(abs(new_volt - old_volt), ramp_delay);
}
EXPORT_SYMBOL_GPL(regulator_set_voltage_time_sel);

/**
 * regulator_sync_voltage - re-apply last regulator output voltage
 * @regulator: regulator source
 *
 * Re-apply the last configured voltage.  This is intended to be used
 * where some external control source the consumer is cooperating with
 * has caused the configured voltage to change.
 */
int regulator_sync_voltage(struct regulator *regulator)
{
	struct regulator_dev *rdev = regulator->rdev;
	int ret, min_uV, max_uV;

	mutex_lock(&rdev->mutex);

	if (!rdev->desc->ops->set_voltage &&
	    !rdev->desc->ops->set_voltage_sel) {
		ret = -EINVAL;
		goto out;
	}

	/* This is only going to work if we've had a voltage configured. */
	if (!regulator->min_uV && !regulator->max_uV) {
		ret = -EINVAL;
		goto out;
	}

	min_uV = regulator->min_uV;
	max_uV = regulator->max_uV;

	/* This should be a paranoia check... */
	ret = regulator_check_voltage(rdev, &min_uV, &max_uV);
	if (ret < 0)
		goto out;

	ret = regulator_check_consumers(rdev, &min_uV, &max_uV);
	if (ret < 0)
		goto out;

	ret = _regulator_do_set_voltage(rdev, min_uV, max_uV);

out:
	mutex_unlock(&rdev->mutex);
	return ret;
}
EXPORT_SYMBOL_GPL(regulator_sync_voltage);

static int _regulator_get_voltage(struct regulator_dev *rdev)
{
	int sel, ret;

	if (rdev->desc->ops->get_voltage_sel) {
		sel = rdev->desc->ops->get_voltage_sel(rdev);
		if (sel < 0)
			return sel;
		ret = rdev->desc->ops->list_voltage(rdev, sel);
	} else if (rdev->desc->ops->get_voltage) {
		ret = rdev->desc->ops->get_voltage(rdev);
	} else if (rdev->desc->ops->list_voltage) {
		ret = rdev->desc->ops->list_voltage(rdev, 0);
	} else {
		return -EINVAL;
	}

	if (ret < 0)
		return ret;
	return ret - rdev->constraints->uV_offset;
}

/**
 * regulator_get_voltage - get regulator output voltage
 * @regulator: regulator source
 *
 * This returns the current regulator voltage in uV.
 *
 * NOTE: If the regulator is disabled it will return the voltage value. This
 * function should not be used to determine regulator state.
 */
int regulator_get_voltage(struct regulator *regulator)
{
	int ret;

	mutex_lock(&regulator->rdev->mutex);

	ret = _regulator_get_voltage(regulator->rdev);

	mutex_unlock(&regulator->rdev->mutex);

	return ret;
}
EXPORT_SYMBOL_GPL(regulator_get_voltage);

/**
 * regulator_set_current_limit - set regulator output current limit
 * @regulator: regulator source
 * @min_uA: Minimum supported current in uA
 * @max_uA: Maximum supported current in uA
 *
 * Sets current sink to the desired output current. This can be set during
 * any regulator state. IOW, regulator can be disabled or enabled.
 *
 * If the regulator is enabled then the current will change to the new value
 * immediately otherwise if the regulator is disabled the regulator will
 * output at the new current when enabled.
 *
 * NOTE: Regulator system constraints must be set for this regulator before
 * calling this function otherwise this call will fail.
 */
int regulator_set_current_limit(struct regulator *regulator,
			       int min_uA, int max_uA)
{
	struct regulator_dev *rdev = regulator->rdev;
	int ret;

	mutex_lock(&rdev->mutex);

	/* sanity check */
	if (!rdev->desc->ops->set_current_limit) {
		ret = -EINVAL;
		goto out;
	}

	/* constraints check */
	ret = regulator_check_current_limit(rdev, &min_uA, &max_uA);
	if (ret < 0)
		goto out;

	ret = rdev->desc->ops->set_current_limit(rdev, min_uA, max_uA);
out:
	mutex_unlock(&rdev->mutex);
	return ret;
}
EXPORT_SYMBOL_GPL(regulator_set_current_limit);

static int _regulator_get_current_limit(struct regulator_dev *rdev)
{
	int ret;

	mutex_lock(&rdev->mutex);

	/* sanity check */
	if (!rdev->desc->ops->get_current_limit) {
		ret = -EINVAL;
		goto out;
	}

	ret = rdev->desc->ops->get_current_limit(rdev);
out:
	mutex_unlock(&rdev->mutex);
	return ret;
}

/**
 * regulator_get_current_limit - get regulator output current
 * @regulator: regulator source
 *
 * This returns the current supplied by the specified current sink in uA.
 *
 * NOTE: If the regulator is disabled it will return the current value. This
 * function should not be used to determine regulator state.
 */
int regulator_get_current_limit(struct regulator *regulator)
{
	return _regulator_get_current_limit(regulator->rdev);
}
EXPORT_SYMBOL_GPL(regulator_get_current_limit);

/**
 * regulator_set_mode - set regulator operating mode
 * @regulator: regulator source
 * @mode: operating mode - one of the REGULATOR_MODE constants
 *
 * Set regulator operating mode to increase regulator efficiency or improve
 * regulation performance.
 *
 * NOTE: Regulator system constraints must be set for this regulator before
 * calling this function otherwise this call will fail.
 */
int regulator_set_mode(struct regulator *regulator, unsigned int mode)
{
	struct regulator_dev *rdev = regulator->rdev;
	int ret;
	int regulator_curr_mode;

	mutex_lock(&rdev->mutex);

	/* sanity check */
	if (!rdev->desc->ops->set_mode) {
		ret = -EINVAL;
		goto out;
	}

	/* return if the same mode is requested */
	if (rdev->desc->ops->get_mode) {
		regulator_curr_mode = rdev->desc->ops->get_mode(rdev);
		if (regulator_curr_mode == mode) {
			ret = 0;
			goto out;
		}
	}

	/* constraints check */
	ret = regulator_mode_constrain(rdev, &mode);
	if (ret < 0)
		goto out;

	ret = rdev->desc->ops->set_mode(rdev, mode);
out:
	mutex_unlock(&rdev->mutex);
	return ret;
}
EXPORT_SYMBOL_GPL(regulator_set_mode);

static unsigned int _regulator_get_mode(struct regulator_dev *rdev)
{
	int ret;

	mutex_lock(&rdev->mutex);

	/* sanity check */
	if (!rdev->desc->ops->get_mode) {
		ret = -EINVAL;
		goto out;
	}

	ret = rdev->desc->ops->get_mode(rdev);
out:
	mutex_unlock(&rdev->mutex);
	return ret;
}

/**
 * regulator_get_mode - get regulator operating mode
 * @regulator: regulator source
 *
 * Get the current regulator operating mode.
 */
unsigned int regulator_get_mode(struct regulator *regulator)
{
	return _regulator_get_mode(regulator->rdev);
}
EXPORT_SYMBOL_GPL(regulator_get_mode);

/**
 * regulator_set_optimum_mode - set regulator optimum operating mode
 * @regulator: regulator source
 * @uA_load: load current
 *
 * Notifies the regulator core of a new device load. This is then used by
 * DRMS (if enabled by constraints) to set the most efficient regulator
 * operating mode for the new regulator loading.
 *
 * Consumer devices notify their supply regulator of the maximum power
 * they will require (can be taken from device datasheet in the power
 * consumption tables) when they change operational status and hence power
 * state. Examples of operational state changes that can affect power
 * consumption are :-
 *
 *    o Device is opened / closed.
 *    o Device I/O is about to begin or has just finished.
 *    o Device is idling in between work.
 *
 * This information is also exported via sysfs to userspace.
 *
 * DRMS will sum the total requested load on the regulator and change
 * to the most efficient operating mode if platform constraints allow.
 *
 * Returns the new regulator mode or error.
 */
int regulator_set_optimum_mode(struct regulator *regulator, int uA_load)
{
	struct regulator_dev *rdev = regulator->rdev;
	struct regulator *consumer;
	int ret, output_uV, input_uV = 0, total_uA_load = 0;
	unsigned int mode;

	if (rdev->supply)
		input_uV = regulator_get_voltage(rdev->supply);

	mutex_lock(&rdev->mutex);

	/*
	 * first check to see if we can set modes at all, otherwise just
	 * tell the consumer everything is OK.
	 */
	regulator->uA_load = uA_load;
	ret = regulator_check_drms(rdev);
	if (ret < 0) {
		ret = 0;
		goto out;
	}

	if (!rdev->desc->ops->get_optimum_mode)
		goto out;

	/*
	 * we can actually do this so any errors are indicators of
	 * potential real failure.
	 */
	ret = -EINVAL;

	if (!rdev->desc->ops->set_mode)
		goto out;

	/* get output voltage */
	output_uV = _regulator_get_voltage(rdev);
	if (output_uV <= 0) {
		rdev_err(rdev, "invalid output voltage found\n");
		goto out;
	}

	/* No supply? Use constraint voltage */
	if (input_uV <= 0)
		input_uV = rdev->constraints->input_uV;
	if (input_uV <= 0) {
		rdev_err(rdev, "invalid input voltage found\n");
		goto out;
	}

	/* calc total requested load for this regulator */
	list_for_each_entry(consumer, &rdev->consumer_list, list)
		total_uA_load += consumer->uA_load;

	mode = rdev->desc->ops->get_optimum_mode(rdev,
						 input_uV, output_uV,
						 total_uA_load);
	ret = regulator_mode_constrain(rdev, &mode);
	if (ret < 0) {
		rdev_err(rdev, "failed to get optimum mode @ %d uA %d -> %d uV\n",
			 total_uA_load, input_uV, output_uV);
		goto out;
	}

	ret = rdev->desc->ops->set_mode(rdev, mode);
	if (ret < 0) {
		rdev_err(rdev, "failed to set optimum mode %x\n", mode);
		goto out;
	}
	ret = mode;
out:
	mutex_unlock(&rdev->mutex);
	return ret;
}
EXPORT_SYMBOL_GPL(regulator_set_optimum_mode);

/**
 * regulator_allow_bypass - allow the regulator to go into bypass mode
 *
 * @regulator: Regulator to configure
 * @enable: enable or disable bypass mode
 *
 * Allow the regulator to go into bypass mode if all other consumers
 * for the regulator also enable bypass mode and the machine
 * constraints allow this.  Bypass mode means that the regulator is
 * simply passing the input directly to the output with no regulation.
 */
int regulator_allow_bypass(struct regulator *regulator, bool enable)
{
	struct regulator_dev *rdev = regulator->rdev;
	int ret = 0;

	if (!rdev->desc->ops->set_bypass)
		return 0;

	if (rdev->constraints &&
	    !(rdev->constraints->valid_ops_mask & REGULATOR_CHANGE_BYPASS))
		return 0;

	mutex_lock(&rdev->mutex);

	if (enable && !regulator->bypass) {
		rdev->bypass_count++;

		if (rdev->bypass_count == rdev->open_count) {
			ret = rdev->desc->ops->set_bypass(rdev, enable);
			if (ret != 0)
				rdev->bypass_count--;
		}

	} else if (!enable && regulator->bypass) {
		rdev->bypass_count--;

		if (rdev->bypass_count != rdev->open_count) {
			ret = rdev->desc->ops->set_bypass(rdev, enable);
			if (ret != 0)
				rdev->bypass_count++;
		}
	}

	if (ret == 0)
		regulator->bypass = enable;

	mutex_unlock(&rdev->mutex);

	return ret;
}
EXPORT_SYMBOL_GPL(regulator_allow_bypass);

/**
 * regulator_register_notifier - register regulator event notifier
 * @regulator: regulator source
 * @nb: notifier block
 *
 * Register notifier block to receive regulator events.
 */
int regulator_register_notifier(struct regulator *regulator,
			      struct notifier_block *nb)
{
	return blocking_notifier_chain_register(&regulator->rdev->notifier,
						nb);
}
EXPORT_SYMBOL_GPL(regulator_register_notifier);

/**
 * regulator_unregister_notifier - unregister regulator event notifier
 * @regulator: regulator source
 * @nb: notifier block
 *
 * Unregister regulator event notifier block.
 */
int regulator_unregister_notifier(struct regulator *regulator,
				struct notifier_block *nb)
{
	return blocking_notifier_chain_unregister(&regulator->rdev->notifier,
						  nb);
}
EXPORT_SYMBOL_GPL(regulator_unregister_notifier);

/* notify regulator consumers and downstream regulator consumers.
 * Note mutex must be held by caller.
 */
static void _notifier_call_chain(struct regulator_dev *rdev,
				  unsigned long event, void *data)
{
	/* call rdev chain first */
	blocking_notifier_call_chain(&rdev->notifier, event, data);
}

/**
 * regulator_bulk_get - get multiple regulator consumers
 *
 * @dev:           Device to supply
 * @num_consumers: Number of consumers to register
 * @consumers:     Configuration of consumers; clients are stored here.
 *
 * @return 0 on success, an errno on failure.
 *
 * This helper function allows drivers to get several regulator
 * consumers in one operation.  If any of the regulators cannot be
 * acquired then any regulators that were allocated will be freed
 * before returning to the caller.
 */
int regulator_bulk_get(struct device *dev, int num_consumers,
		       struct regulator_bulk_data *consumers)
{
	int i;
	int ret;

	for (i = 0; i < num_consumers; i++)
		consumers[i].consumer = NULL;

	for (i = 0; i < num_consumers; i++) {
		consumers[i].consumer = regulator_get(dev,
						      consumers[i].supply);
		if (IS_ERR(consumers[i].consumer)) {
			ret = PTR_ERR(consumers[i].consumer);
			dev_err(dev, "Failed to get supply '%s': %d\n",
				consumers[i].supply, ret);
			consumers[i].consumer = NULL;
			goto err;
		}
	}

	return 0;

err:
	while (--i >= 0)
		regulator_put(consumers[i].consumer);

	return ret;
}
EXPORT_SYMBOL_GPL(regulator_bulk_get);

/**
 * devm_regulator_bulk_get - managed get multiple regulator consumers
 *
 * @dev:           Device to supply
 * @num_consumers: Number of consumers to register
 * @consumers:     Configuration of consumers; clients are stored here.
 *
 * @return 0 on success, an errno on failure.
 *
 * This helper function allows drivers to get several regulator
 * consumers in one operation with management, the regulators will
 * automatically be freed when the device is unbound.  If any of the
 * regulators cannot be acquired then any regulators that were
 * allocated will be freed before returning to the caller.
 */
int devm_regulator_bulk_get(struct device *dev, int num_consumers,
			    struct regulator_bulk_data *consumers)
{
	int i;
	int ret;

	for (i = 0; i < num_consumers; i++)
		consumers[i].consumer = NULL;

	for (i = 0; i < num_consumers; i++) {
		consumers[i].consumer = devm_regulator_get(dev,
							   consumers[i].supply);
		if (IS_ERR(consumers[i].consumer)) {
			ret = PTR_ERR(consumers[i].consumer);
			dev_err(dev, "Failed to get supply '%s': %d\n",
				consumers[i].supply, ret);
			consumers[i].consumer = NULL;
			goto err;
		}
	}

	return 0;

err:
	for (i = 0; i < num_consumers && consumers[i].consumer; i++)
		devm_regulator_put(consumers[i].consumer);

	return ret;
}
EXPORT_SYMBOL_GPL(devm_regulator_bulk_get);

static void regulator_bulk_enable_async(void *data, async_cookie_t cookie)
{
	struct regulator_bulk_data *bulk = data;

	bulk->ret = regulator_enable(bulk->consumer);
}

/**
 * regulator_bulk_enable - enable multiple regulator consumers
 *
 * @num_consumers: Number of consumers
 * @consumers:     Consumer data; clients are stored here.
 * @return         0 on success, an errno on failure
 *
 * This convenience API allows consumers to enable multiple regulator
 * clients in a single API call.  If any consumers cannot be enabled
 * then any others that were enabled will be disabled again prior to
 * return.
 */
int regulator_bulk_enable(int num_consumers,
			  struct regulator_bulk_data *consumers)
{
	ASYNC_DOMAIN_EXCLUSIVE(async_domain);
	int i;
	int ret = 0;

	for (i = 0; i < num_consumers; i++) {
		if (consumers[i].consumer->always_on)
			consumers[i].ret = 0;
		else
			async_schedule_domain(regulator_bulk_enable_async,
					      &consumers[i], &async_domain);
	}

	async_synchronize_full_domain(&async_domain);

	/* If any consumer failed we need to unwind any that succeeded */
	for (i = 0; i < num_consumers; i++) {
		if (consumers[i].ret != 0) {
			ret = consumers[i].ret;
			goto err;
		}
	}

	return 0;

err:
	for (i = 0; i < num_consumers; i++) {
		if (consumers[i].ret < 0)
			pr_err("Failed to enable %s: %d\n", consumers[i].supply,
			       consumers[i].ret);
		else
			regulator_disable(consumers[i].consumer);
	}

	return ret;
}
EXPORT_SYMBOL_GPL(regulator_bulk_enable);

/**
 * regulator_bulk_disable - disable multiple regulator consumers
 *
 * @num_consumers: Number of consumers
 * @consumers:     Consumer data; clients are stored here.
 * @return         0 on success, an errno on failure
 *
 * This convenience API allows consumers to disable multiple regulator
 * clients in a single API call.  If any consumers cannot be disabled
 * then any others that were disabled will be enabled again prior to
 * return.
 */
int regulator_bulk_disable(int num_consumers,
			   struct regulator_bulk_data *consumers)
{
	int i;
	int ret, r;

	for (i = num_consumers - 1; i >= 0; --i) {
		ret = regulator_disable(consumers[i].consumer);
		if (ret != 0)
			goto err;
	}

	return 0;

err:
	pr_err("Failed to disable %s: %d\n", consumers[i].supply, ret);
	for (++i; i < num_consumers; ++i) {
		r = regulator_enable(consumers[i].consumer);
		if (r != 0)
			pr_err("Failed to reename %s: %d\n",
			       consumers[i].supply, r);
	}

	return ret;
}
EXPORT_SYMBOL_GPL(regulator_bulk_disable);

/**
 * regulator_bulk_force_disable - force disable multiple regulator consumers
 *
 * @num_consumers: Number of consumers
 * @consumers:     Consumer data; clients are stored here.
 * @return         0 on success, an errno on failure
 *
 * This convenience API allows consumers to forcibly disable multiple regulator
 * clients in a single API call.
 * NOTE: This should be used for situations when device damage will
 * likely occur if the regulators are not disabled (e.g. over temp).
 * Although regulator_force_disable function call for some consumers can
 * return error numbers, the function is called for all consumers.
 */
int regulator_bulk_force_disable(int num_consumers,
			   struct regulator_bulk_data *consumers)
{
	int i;
	int ret;

	for (i = 0; i < num_consumers; i++)
		consumers[i].ret =
			    regulator_force_disable(consumers[i].consumer);

	for (i = 0; i < num_consumers; i++) {
		if (consumers[i].ret != 0) {
			ret = consumers[i].ret;
			goto out;
		}
	}

	return 0;
out:
	return ret;
}
EXPORT_SYMBOL_GPL(regulator_bulk_force_disable);

/**
 * regulator_bulk_free - free multiple regulator consumers
 *
 * @num_consumers: Number of consumers
 * @consumers:     Consumer data; clients are stored here.
 *
 * This convenience API allows consumers to free multiple regulator
 * clients in a single API call.
 */
void regulator_bulk_free(int num_consumers,
			 struct regulator_bulk_data *consumers)
{
	int i;

	for (i = 0; i < num_consumers; i++) {
		regulator_put(consumers[i].consumer);
		consumers[i].consumer = NULL;
	}
}
EXPORT_SYMBOL_GPL(regulator_bulk_free);

/**
 * regulator_notifier_call_chain - call regulator event notifier
 * @rdev: regulator source
 * @event: notifier block
 * @data: callback-specific data.
 *
 * Called by regulator drivers to notify clients a regulator event has
 * occurred. We also notify regulator clients downstream.
 * Note lock must be held by caller.
 */
int regulator_notifier_call_chain(struct regulator_dev *rdev,
				  unsigned long event, void *data)
{
	_notifier_call_chain(rdev, event, data);
	return NOTIFY_DONE;

}
EXPORT_SYMBOL_GPL(regulator_notifier_call_chain);

/**
 * regulator_mode_to_status - convert a regulator mode into a status
 *
 * @mode: Mode to convert
 *
 * Convert a regulator mode into a status.
 */
int regulator_mode_to_status(unsigned int mode)
{
	switch (mode) {
	case REGULATOR_MODE_FAST:
		return REGULATOR_STATUS_FAST;
	case REGULATOR_MODE_NORMAL:
		return REGULATOR_STATUS_NORMAL;
	case REGULATOR_MODE_IDLE:
		return REGULATOR_STATUS_IDLE;
	case REGULATOR_MODE_STANDBY:
		return REGULATOR_STATUS_STANDBY;
	default:
		return REGULATOR_STATUS_UNDEFINED;
	}
}
EXPORT_SYMBOL_GPL(regulator_mode_to_status);

/*
 * To avoid cluttering sysfs (and memory) with useless state, only
 * create attributes that can be meaningfully displayed.
 */
static int add_regulator_attributes(struct regulator_dev *rdev)
{
	struct device		*dev = &rdev->dev;
	struct regulator_ops	*ops = rdev->desc->ops;
	int			status = 0;

	/* some attributes need specific methods to be displayed */
	if ((ops->get_voltage && ops->get_voltage(rdev) >= 0) ||
	    (ops->get_voltage_sel && ops->get_voltage_sel(rdev) >= 0) ||
	    (ops->list_voltage && ops->list_voltage(rdev, 0) >= 0)) {
		status = device_create_file(dev, &dev_attr_microvolts);
		if (status < 0)
			return status;
	}
	if (ops->get_current_limit) {
		status = device_create_file(dev, &dev_attr_microamps);
		if (status < 0)
			return status;
	}
	if (ops->get_mode) {
		status = device_create_file(dev, &dev_attr_opmode);
		if (status < 0)
			return status;
	}
	if (rdev->ena_pin || ops->is_enabled) {
		status = device_create_file(dev, &dev_attr_state);
		if (status < 0)
			return status;
	}
	if (ops->get_status) {
		status = device_create_file(dev, &dev_attr_status);
		if (status < 0)
			return status;
	}
	if (ops->get_bypass) {
		status = device_create_file(dev, &dev_attr_bypass);
		if (status < 0)
			return status;
	}

	/* some attributes are type-specific */
	if (rdev->desc->type == REGULATOR_CURRENT) {
		status = device_create_file(dev, &dev_attr_requested_microamps);
		if (status < 0)
			return status;
	}

	/* all the other attributes exist to support constraints;
	 * don't show them if there are no constraints, or if the
	 * relevant supporting methods are missing.
	 */
	if (!rdev->constraints)
		return status;

	/* constraints need specific supporting methods */
	if (ops->set_voltage || ops->set_voltage_sel) {
		status = device_create_file(dev, &dev_attr_min_microvolts);
		if (status < 0)
			return status;
		status = device_create_file(dev, &dev_attr_max_microvolts);
		if (status < 0)
			return status;
	}
	if (ops->set_current_limit) {
		status = device_create_file(dev, &dev_attr_min_microamps);
		if (status < 0)
			return status;
		status = device_create_file(dev, &dev_attr_max_microamps);
		if (status < 0)
			return status;
	}

	status = device_create_file(dev, &dev_attr_suspend_standby_state);
	if (status < 0)
		return status;
	status = device_create_file(dev, &dev_attr_suspend_mem_state);
	if (status < 0)
		return status;
	status = device_create_file(dev, &dev_attr_suspend_disk_state);
	if (status < 0)
		return status;

	if (ops->set_suspend_voltage) {
		status = device_create_file(dev,
				&dev_attr_suspend_standby_microvolts);
		if (status < 0)
			return status;
		status = device_create_file(dev,
				&dev_attr_suspend_mem_microvolts);
		if (status < 0)
			return status;
		status = device_create_file(dev,
				&dev_attr_suspend_disk_microvolts);
		if (status < 0)
			return status;
	}

	if (ops->set_suspend_mode) {
		status = device_create_file(dev,
				&dev_attr_suspend_standby_mode);
		if (status < 0)
			return status;
		status = device_create_file(dev,
				&dev_attr_suspend_mem_mode);
		if (status < 0)
			return status;
		status = device_create_file(dev,
				&dev_attr_suspend_disk_mode);
		if (status < 0)
			return status;
	}

	return status;
}

static void rdev_init_debugfs(struct regulator_dev *rdev)
{
	rdev->debugfs = debugfs_create_dir(rdev_get_name(rdev), debugfs_root);
	if (!rdev->debugfs) {
		rdev_warn(rdev, "Failed to create debugfs directory\n");
		return;
	}

	debugfs_create_u32("use_count", 0444, rdev->debugfs,
			   &rdev->use_count);
	debugfs_create_u32("open_count", 0444, rdev->debugfs,
			   &rdev->open_count);
	debugfs_create_u32("bypass_count", 0444, rdev->debugfs,
			   &rdev->bypass_count);
}

/**
 * regulator_register - register regulator
 * @regulator_desc: regulator to register
 * @config: runtime configuration for regulator
 *
 * Called by regulator drivers to register a regulator.
 * Returns a valid pointer to struct regulator_dev on success
 * or an ERR_PTR() on error.
 */
struct regulator_dev *
regulator_register(const struct regulator_desc *regulator_desc,
		   const struct regulator_config *config)
{
	const struct regulation_constraints *constraints = NULL;
	const struct regulator_init_data *init_data;
	static atomic_t regulator_no = ATOMIC_INIT(0);
	struct regulator_dev *rdev;
	struct device *dev;
	int ret, i;
	const char *supply = NULL;

	if (regulator_desc == NULL || config == NULL)
		return ERR_PTR(-EINVAL);

	dev = config->dev;
	WARN_ON(!dev);

	if (regulator_desc->name == NULL || regulator_desc->ops == NULL)
		return ERR_PTR(-EINVAL);

	if (regulator_desc->type != REGULATOR_VOLTAGE &&
	    regulator_desc->type != REGULATOR_CURRENT)
		return ERR_PTR(-EINVAL);

	/* Only one of each should be implemented */
	WARN_ON(regulator_desc->ops->get_voltage &&
		regulator_desc->ops->get_voltage_sel);
	WARN_ON(regulator_desc->ops->set_voltage &&
		regulator_desc->ops->set_voltage_sel);

	/* If we're using selectors we must implement list_voltage. */
	if (regulator_desc->ops->get_voltage_sel &&
	    !regulator_desc->ops->list_voltage) {
		return ERR_PTR(-EINVAL);
	}
	if (regulator_desc->ops->set_voltage_sel &&
	    !regulator_desc->ops->list_voltage) {
		return ERR_PTR(-EINVAL);
	}

	init_data = config->init_data;

	rdev = kzalloc(sizeof(struct regulator_dev), GFP_KERNEL);
	if (rdev == NULL)
		return ERR_PTR(-ENOMEM);

	mutex_lock(&regulator_list_mutex);

	mutex_init(&rdev->mutex);
	rdev->reg_data = config->driver_data;
	rdev->owner = regulator_desc->owner;
	rdev->desc = regulator_desc;
	if (config->regmap)
		rdev->regmap = config->regmap;
	else if (dev_get_regmap(dev, NULL))
		rdev->regmap = dev_get_regmap(dev, NULL);
	else if (dev->parent)
		rdev->regmap = dev_get_regmap(dev->parent, NULL);
	INIT_LIST_HEAD(&rdev->consumer_list);
	INIT_LIST_HEAD(&rdev->list);
	BLOCKING_INIT_NOTIFIER_HEAD(&rdev->notifier);
	INIT_DELAYED_WORK(&rdev->disable_work, regulator_disable_work);

	/* preform any regulator specific init */
	if (init_data && init_data->regulator_init) {
		ret = init_data->regulator_init(rdev->reg_data);
		if (ret < 0)
			goto clean;
	}

	/* register with sysfs */
	rdev->dev.class = &regulator_class;
	rdev->dev.of_node = config->of_node;
	rdev->dev.parent = dev;
	dev_set_name(&rdev->dev, "regulator.%d",
		     atomic_inc_return(&regulator_no) - 1);
	ret = device_register(&rdev->dev);
	if (ret != 0) {
		put_device(&rdev->dev);
		goto clean;
	}

	dev_set_drvdata(&rdev->dev, rdev);

	if (config->ena_gpio && gpio_is_valid(config->ena_gpio)) {
		ret = regulator_ena_gpio_request(rdev, config);
		if (ret != 0) {
			rdev_err(rdev, "Failed to request enable GPIO%d: %d\n",
				 config->ena_gpio, ret);
			goto wash;
		}

		if (config->ena_gpio_flags & GPIOF_OUT_INIT_HIGH)
			rdev->ena_gpio_state = 1;

		if (config->ena_gpio_invert)
			rdev->ena_gpio_state = !rdev->ena_gpio_state;
	}

	/* set regulator constraints */
	if (init_data)
		constraints = &init_data->constraints;

	ret = set_machine_constraints(rdev, constraints);
	if (ret < 0)
		goto scrub;

	/* add attributes supported by this regulator */
	ret = add_regulator_attributes(rdev);
	if (ret < 0)
		goto scrub;

	if (init_data && init_data->supply_regulator)
		supply = init_data->supply_regulator;
	else if (regulator_desc->supply_name)
		supply = regulator_desc->supply_name;

	if (supply) {
		struct regulator_dev *r;

		r = regulator_dev_lookup(dev, supply, &ret);

		if (ret == -ENODEV) {
			/*
			 * No supply was specified for this regulator and
			 * there will never be one.
			 */
			ret = 0;
			goto add_dev;
		} else if (!r) {
			dev_err(dev, "Failed to find supply %s\n", supply);
			ret = -EPROBE_DEFER;
			goto scrub;
		}

		ret = set_supply(rdev, r);
		if (ret < 0)
			goto scrub;

		/* Enable supply if rail is enabled */
		if (_regulator_is_enabled(rdev)) {
			ret = regulator_enable(rdev->supply);
			if (ret < 0)
				goto scrub;
		}
	}

add_dev:
	/* add consumers devices */
	if (init_data) {
		for (i = 0; i < init_data->num_consumer_supplies; i++) {
			ret = set_consumer_device_supply(rdev,
				init_data->consumer_supplies[i].dev_name,
				init_data->consumer_supplies[i].supply);
			if (ret < 0) {
				dev_err(dev, "Failed to set supply %s\n",
					init_data->consumer_supplies[i].supply);
				goto unset_supplies;
			}
		}
	}

	list_add(&rdev->list, &regulator_list);

	rdev_init_debugfs(rdev);
out:
	mutex_unlock(&regulator_list_mutex);
	return rdev;

unset_supplies:
	unset_regulator_supplies(rdev);

scrub:
	if (rdev->supply)
		_regulator_put(rdev->supply);
	regulator_ena_gpio_free(rdev);
	kfree(rdev->constraints);
wash:
	device_unregister(&rdev->dev);
	/* device core frees rdev */
	rdev = ERR_PTR(ret);
	goto out;

clean:
	kfree(rdev);
	rdev = ERR_PTR(ret);
	goto out;
}
EXPORT_SYMBOL_GPL(regulator_register);

/**
 * regulator_unregister - unregister regulator
 * @rdev: regulator to unregister
 *
 * Called by regulator drivers to unregister a regulator.
 */
void regulator_unregister(struct regulator_dev *rdev)
{
	if (rdev == NULL)
		return;

	if (rdev->supply) {
		while (rdev->use_count--)
			regulator_disable(rdev->supply);
		regulator_put(rdev->supply);
	}
	mutex_lock(&regulator_list_mutex);
	debugfs_remove_recursive(rdev->debugfs);
	flush_work(&rdev->disable_work.work);
	WARN_ON(rdev->open_count);
	unset_regulator_supplies(rdev);
	list_del(&rdev->list);
	kfree(rdev->constraints);
	regulator_ena_gpio_free(rdev);
	device_unregister(&rdev->dev);
	mutex_unlock(&regulator_list_mutex);
}
EXPORT_SYMBOL_GPL(regulator_unregister);

/**
 * regulator_suspend_prepare - prepare regulators for system wide suspend
 * @state: system suspend state
 *
 * Configure each regulator with it's suspend operating parameters for state.
 * This will usually be called by machine suspend code prior to supending.
 */
int regulator_suspend_prepare(suspend_state_t state)
{
	struct regulator_dev *rdev;
	int ret = 0;

	/* ON is handled by regulator active state */
	if (state == PM_SUSPEND_ON)
		return -EINVAL;

	mutex_lock(&regulator_list_mutex);
	list_for_each_entry(rdev, &regulator_list, list) {

		mutex_lock(&rdev->mutex);
		ret = suspend_prepare(rdev, state);
		mutex_unlock(&rdev->mutex);

		if (ret < 0) {
			rdev_err(rdev, "failed to prepare\n");
			goto out;
		}
	}
out:
	mutex_unlock(&regulator_list_mutex);
	return ret;
}
EXPORT_SYMBOL_GPL(regulator_suspend_prepare);

/**
 * regulator_suspend_finish - resume regulators from system wide suspend
 *
 * Turn on regulators that might be turned off by regulator_suspend_prepare
 * and that should be turned on according to the regulators properties.
 */
int regulator_suspend_finish(void)
{
	struct regulator_dev *rdev;
	int ret = 0, error;

	mutex_lock(&regulator_list_mutex);
	list_for_each_entry(rdev, &regulator_list, list) {
		struct regulator_ops *ops = rdev->desc->ops;

		mutex_lock(&rdev->mutex);
		if ((rdev->use_count > 0  || rdev->constraints->always_on) &&
				ops->enable) {
			error = ops->enable(rdev);
			if (error)
				ret = error;
		} else {
			if (!has_full_constraints)
				goto unlock;
			if (!ops->disable)
				goto unlock;
			if (!_regulator_is_enabled(rdev))
				goto unlock;

			error = ops->disable(rdev);
			if (error)
				ret = error;
		}
unlock:
		mutex_unlock(&rdev->mutex);
	}
	mutex_unlock(&regulator_list_mutex);
	return ret;
}
EXPORT_SYMBOL_GPL(regulator_suspend_finish);

/**
 * regulator_has_full_constraints - the system has fully specified constraints
 *
 * Calling this function will cause the regulator API to disable all
 * regulators which have a zero use count and don't have an always_on
 * constraint in a late_initcall.
 *
 * The intention is that this will become the default behaviour in a
 * future kernel release so users are encouraged to use this facility
 * now.
 */
void regulator_has_full_constraints(void)
{
	has_full_constraints = 1;
}
EXPORT_SYMBOL_GPL(regulator_has_full_constraints);

/**
 * regulator_use_dummy_regulator - Provide a dummy regulator when none is found
 *
 * Calling this function will cause the regulator API to provide a
 * dummy regulator to consumers if no physical regulator is found,
 * allowing most consumers to proceed as though a regulator were
 * configured.  This allows systems such as those with software
 * controllable regulators for the CPU core only to be brought up more
 * readily.
 */
void regulator_use_dummy_regulator(void)
{
	board_wants_dummy_regulator = true;
}
EXPORT_SYMBOL_GPL(regulator_use_dummy_regulator);

/**
 * rdev_get_drvdata - get rdev regulator driver data
 * @rdev: regulator
 *
 * Get rdev regulator driver private data. This call can be used in the
 * regulator driver context.
 */
void *rdev_get_drvdata(struct regulator_dev *rdev)
{
	return rdev->reg_data;
}
EXPORT_SYMBOL_GPL(rdev_get_drvdata);

/**
 * regulator_get_drvdata - get regulator driver data
 * @regulator: regulator
 *
 * Get regulator driver private data. This call can be used in the consumer
 * driver context when non API regulator specific functions need to be called.
 */
void *regulator_get_drvdata(struct regulator *regulator)
{
	return regulator->rdev->reg_data;
}
EXPORT_SYMBOL_GPL(regulator_get_drvdata);

/**
 * regulator_set_drvdata - set regulator driver data
 * @regulator: regulator
 * @data: data
 */
void regulator_set_drvdata(struct regulator *regulator, void *data)
{
	regulator->rdev->reg_data = data;
}
EXPORT_SYMBOL_GPL(regulator_set_drvdata);

/**
 * regulator_get_id - get regulator ID
 * @rdev: regulator
 */
int rdev_get_id(struct regulator_dev *rdev)
{
	return rdev->desc->id;
}
EXPORT_SYMBOL_GPL(rdev_get_id);

struct device *rdev_get_dev(struct regulator_dev *rdev)
{
	return &rdev->dev;
}
EXPORT_SYMBOL_GPL(rdev_get_dev);

void *regulator_get_init_drvdata(struct regulator_init_data *reg_init_data)
{
	return reg_init_data->driver_data;
}
EXPORT_SYMBOL_GPL(regulator_get_init_drvdata);

#ifdef CONFIG_DEBUG_FS
static ssize_t supply_map_read_file(struct file *file, char __user *user_buf,
				    size_t count, loff_t *ppos)
{
	char *buf = kmalloc(PAGE_SIZE, GFP_KERNEL);
	ssize_t len, ret = 0;
	struct regulator_map *map;

	if (!buf)
		return -ENOMEM;

	list_for_each_entry(map, &regulator_map_list, list) {
		len = snprintf(buf + ret, PAGE_SIZE - ret,
			       "%s -> %s.%s\n",
			       rdev_get_name(map->regulator), map->dev_name,
			       map->supply);
		if (len >= 0)
			ret += len;
		if (ret > PAGE_SIZE) {
			ret = PAGE_SIZE;
			break;
		}
	}

	ret = simple_read_from_buffer(user_buf, count, ppos, buf, ret);

	kfree(buf);

	return ret;
}
#endif

static const struct file_operations supply_map_fops = {
#ifdef CONFIG_DEBUG_FS
	.read = supply_map_read_file,
	.llseek = default_llseek,
#endif
};

static int __init regulator_init(void)
{
	int ret;

	ret = class_register(&regulator_class);

	debugfs_root = debugfs_create_dir("regulator", NULL);
	if (!debugfs_root)
		pr_warn("regulator: Failed to create debugfs directory\n");

	debugfs_create_file("supply_map", 0444, debugfs_root, NULL,
			    &supply_map_fops);

	regulator_dummy_init();

	return ret;
}

/* init early to allow our consumers to complete system booting */
core_initcall(regulator_init);

static int __init regulator_init_complete(void)
{
	struct regulator_dev *rdev;
	struct regulator_ops *ops;
	struct regulation_constraints *c;
	int enabled, ret;

	/*
	 * Since DT doesn't provide an idiomatic mechanism for
	 * enabling full constraints and since it's much more natural
	 * with DT to provide them just assume that a DT enabled
	 * system has full constraints.
	 */
	if (of_have_populated_dt())
		has_full_constraints = true;

	mutex_lock(&regulator_list_mutex);

	/* If we have a full configuration then disable any regulators
	 * which are not in use or always_on.  This will become the
	 * default behaviour in the future.
	 */
	list_for_each_entry(rdev, &regulator_list, list) {
		ops = rdev->desc->ops;
		c = rdev->constraints;

		if (!ops->disable || (c && c->always_on))
			continue;

		mutex_lock(&rdev->mutex);

		if (rdev->use_count)
			goto unlock;

		/* If we can't read the status assume it's on. */
		if (ops->is_enabled)
			enabled = ops->is_enabled(rdev);
		else
			enabled = 1;

		if (!enabled)
			goto unlock;

		if (has_full_constraints) {
			/* We log since this may kill the system if it
			 * goes wrong. */
			rdev_info(rdev, "disabling\n");
			ret = ops->disable(rdev);
			if (ret != 0) {
				rdev_err(rdev, "couldn't disable: %d\n", ret);
			}
		} else {
			/* The intention is that in future we will
			 * assume that full constraints are provided
			 * so warn even if we aren't going to do
			 * anything here.
			 */
			rdev_warn(rdev, "incomplete constraints, leaving on\n");
		}

unlock:
		mutex_unlock(&rdev->mutex);
	}

	mutex_unlock(&regulator_list_mutex);

	return 0;
}
late_initcall(regulator_init_complete);<|MERGE_RESOLUTION|>--- conflicted
+++ resolved
@@ -1989,95 +1989,6 @@
 EXPORT_SYMBOL_GPL(regulator_count_voltages);
 
 /**
-<<<<<<< HEAD
- * regulator_list_voltage_linear - List voltages with simple calculation
- *
- * @rdev: Regulator device
- * @selector: Selector to convert into a voltage
- *
- * Regulators with a simple linear mapping between voltages and
- * selectors can set min_uV and uV_step in the regulator descriptor
- * and then use this function as their list_voltage() operation,
- */
-int regulator_list_voltage_linear(struct regulator_dev *rdev,
-				  unsigned int selector)
-{
-	if (selector >= rdev->desc->n_voltages)
-		return -EINVAL;
-	if (selector < rdev->desc->linear_min_sel)
-		return 0;
-
-	selector -= rdev->desc->linear_min_sel;
-
-	return rdev->desc->min_uV + (rdev->desc->uV_step * selector);
-}
-EXPORT_SYMBOL_GPL(regulator_list_voltage_linear);
-
-/**
- * regulator_list_voltage_linear_range - List voltages for linear ranges
- *
- * @rdev: Regulator device
- * @selector: Selector to convert into a voltage
- *
- * Regulators with a series of simple linear mappings between voltages
- * and selectors can set linear_ranges in the regulator descriptor and
- * then use this function as their list_voltage() operation,
- */
-int regulator_list_voltage_linear_range(struct regulator_dev *rdev,
-					unsigned int selector)
-{
-	const struct regulator_linear_range *range;
-	int i;
-
-	if (!rdev->desc->n_linear_ranges) {
-		BUG_ON(!rdev->desc->n_linear_ranges);
-		return -EINVAL;
-	}
-
-	for (i = 0; i < rdev->desc->n_linear_ranges; i++) {
-		range = &rdev->desc->linear_ranges[i];
-
-		if (!(selector >= range->min_sel &&
-		      selector <= range->max_sel))
-			continue;
-
-		selector -= range->min_sel;
-
-		return range->min_uV + (range->uV_step * selector);
-	}
-
-	return -EINVAL;
-}
-EXPORT_SYMBOL_GPL(regulator_list_voltage_linear_range);
-
-/**
- * regulator_list_voltage_table - List voltages with table based mapping
- *
- * @rdev: Regulator device
- * @selector: Selector to convert into a voltage
- *
- * Regulators with table based mapping between voltages and
- * selectors can set volt_table in the regulator descriptor
- * and then use this function as their list_voltage() operation.
- */
-int regulator_list_voltage_table(struct regulator_dev *rdev,
-				 unsigned int selector)
-{
-	if (!rdev->desc->volt_table) {
-		BUG_ON(!rdev->desc->volt_table);
-		return -EINVAL;
-	}
-
-	if (selector >= rdev->desc->n_voltages)
-		return -EINVAL;
-
-	return rdev->desc->volt_table[selector];
-}
-EXPORT_SYMBOL_GPL(regulator_list_voltage_table);
-
-/**
-=======
->>>>>>> d295f767
  * regulator_list_voltage - enumerate supported voltages
  * @regulator: regulator source
  * @selector: identify voltage to list
@@ -2171,238 +2082,6 @@
 }
 EXPORT_SYMBOL_GPL(regulator_is_supported_voltage);
 
-<<<<<<< HEAD
-/**
- * regulator_get_voltage_sel_regmap - standard get_voltage_sel for regmap users
- *
- * @rdev: regulator to operate on
- *
- * Regulators that use regmap for their register I/O can set the
- * vsel_reg and vsel_mask fields in their descriptor and then use this
- * as their get_voltage_vsel operation, saving some code.
- */
-int regulator_get_voltage_sel_regmap(struct regulator_dev *rdev)
-{
-	unsigned int val;
-	int ret;
-
-	ret = regmap_read(rdev->regmap, rdev->desc->vsel_reg, &val);
-	if (ret != 0)
-		return ret;
-
-	val &= rdev->desc->vsel_mask;
-	val >>= ffs(rdev->desc->vsel_mask) - 1;
-
-	return val;
-}
-EXPORT_SYMBOL_GPL(regulator_get_voltage_sel_regmap);
-
-/**
- * regulator_set_voltage_sel_regmap - standard set_voltage_sel for regmap users
- *
- * @rdev: regulator to operate on
- * @sel: Selector to set
- *
- * Regulators that use regmap for their register I/O can set the
- * vsel_reg and vsel_mask fields in their descriptor and then use this
- * as their set_voltage_vsel operation, saving some code.
- */
-int regulator_set_voltage_sel_regmap(struct regulator_dev *rdev, unsigned sel)
-{
-	int ret;
-
-	sel <<= ffs(rdev->desc->vsel_mask) - 1;
-
-	ret = regmap_update_bits(rdev->regmap, rdev->desc->vsel_reg,
-				  rdev->desc->vsel_mask, sel);
-	if (ret)
-		return ret;
-
-	if (rdev->desc->apply_bit)
-		ret = regmap_update_bits(rdev->regmap, rdev->desc->apply_reg,
-					 rdev->desc->apply_bit,
-					 rdev->desc->apply_bit);
-	return ret;
-}
-EXPORT_SYMBOL_GPL(regulator_set_voltage_sel_regmap);
-
-/**
- * regulator_map_voltage_iterate - map_voltage() based on list_voltage()
- *
- * @rdev: Regulator to operate on
- * @min_uV: Lower bound for voltage
- * @max_uV: Upper bound for voltage
- *
- * Drivers implementing set_voltage_sel() and list_voltage() can use
- * this as their map_voltage() operation.  It will find a suitable
- * voltage by calling list_voltage() until it gets something in bounds
- * for the requested voltages.
- */
-int regulator_map_voltage_iterate(struct regulator_dev *rdev,
-				  int min_uV, int max_uV)
-{
-	int best_val = INT_MAX;
-	int selector = 0;
-	int i, ret;
-
-	/* Find the smallest voltage that falls within the specified
-	 * range.
-	 */
-	for (i = 0; i < rdev->desc->n_voltages; i++) {
-		ret = rdev->desc->ops->list_voltage(rdev, i);
-		if (ret < 0)
-			continue;
-
-		if (ret < best_val && ret >= min_uV && ret <= max_uV) {
-			best_val = ret;
-			selector = i;
-		}
-	}
-
-	if (best_val != INT_MAX)
-		return selector;
-	else
-		return -EINVAL;
-}
-EXPORT_SYMBOL_GPL(regulator_map_voltage_iterate);
-
-/**
- * regulator_map_voltage_ascend - map_voltage() for ascendant voltage list
- *
- * @rdev: Regulator to operate on
- * @min_uV: Lower bound for voltage
- * @max_uV: Upper bound for voltage
- *
- * Drivers that have ascendant voltage list can use this as their
- * map_voltage() operation.
- */
-int regulator_map_voltage_ascend(struct regulator_dev *rdev,
-				 int min_uV, int max_uV)
-{
-	int i, ret;
-
-	for (i = 0; i < rdev->desc->n_voltages; i++) {
-		ret = rdev->desc->ops->list_voltage(rdev, i);
-		if (ret < 0)
-			continue;
-
-		if (ret > max_uV)
-			break;
-
-		if (ret >= min_uV && ret <= max_uV)
-			return i;
-	}
-
-	return -EINVAL;
-}
-EXPORT_SYMBOL_GPL(regulator_map_voltage_ascend);
-
-/**
- * regulator_map_voltage_linear - map_voltage() for simple linear mappings
- *
- * @rdev: Regulator to operate on
- * @min_uV: Lower bound for voltage
- * @max_uV: Upper bound for voltage
- *
- * Drivers providing min_uV and uV_step in their regulator_desc can
- * use this as their map_voltage() operation.
- */
-int regulator_map_voltage_linear(struct regulator_dev *rdev,
-				 int min_uV, int max_uV)
-{
-	int ret, voltage;
-
-	/* Allow uV_step to be 0 for fixed voltage */
-	if (rdev->desc->n_voltages == 1 && rdev->desc->uV_step == 0) {
-		if (min_uV <= rdev->desc->min_uV && rdev->desc->min_uV <= max_uV)
-			return 0;
-		else
-			return -EINVAL;
-	}
-
-	if (!rdev->desc->uV_step) {
-		BUG_ON(!rdev->desc->uV_step);
-		return -EINVAL;
-	}
-
-	if (min_uV < rdev->desc->min_uV)
-		min_uV = rdev->desc->min_uV;
-
-	ret = DIV_ROUND_UP(min_uV - rdev->desc->min_uV, rdev->desc->uV_step);
-	if (ret < 0)
-		return ret;
-
-	ret += rdev->desc->linear_min_sel;
-
-	/* Map back into a voltage to verify we're still in bounds */
-	voltage = rdev->desc->ops->list_voltage(rdev, ret);
-	if (voltage < min_uV || voltage > max_uV)
-		return -EINVAL;
-
-	return ret;
-}
-EXPORT_SYMBOL_GPL(regulator_map_voltage_linear);
-
-/**
- * regulator_map_voltage_linear - map_voltage() for multiple linear ranges
- *
- * @rdev: Regulator to operate on
- * @min_uV: Lower bound for voltage
- * @max_uV: Upper bound for voltage
- *
- * Drivers providing linear_ranges in their descriptor can use this as
- * their map_voltage() callback.
- */
-int regulator_map_voltage_linear_range(struct regulator_dev *rdev,
-				       int min_uV, int max_uV)
-{
-	const struct regulator_linear_range *range;
-	int ret = -EINVAL;
-	int voltage, i;
-
-	if (!rdev->desc->n_linear_ranges) {
-		BUG_ON(!rdev->desc->n_linear_ranges);
-		return -EINVAL;
-	}
-
-	for (i = 0; i < rdev->desc->n_linear_ranges; i++) {
-		range = &rdev->desc->linear_ranges[i];
-
-		if (!(min_uV <= range->max_uV && max_uV >= range->min_uV))
-			continue;
-
-		if (min_uV <= range->min_uV)
-			min_uV = range->min_uV;
-
-		/* range->uV_step == 0 means fixed voltage range */
-		if (range->uV_step == 0) {
-			ret = 0;
-		} else {
-			ret = DIV_ROUND_UP(min_uV - range->min_uV,
-					   range->uV_step);
-			if (ret < 0)
-				return ret;
-		}
-
-		ret += range->min_sel;
-
-		break;
-	}
-
-	if (i == rdev->desc->n_linear_ranges)
-		return -EINVAL;
-
-	/* Map back into a voltage to verify we're still in bounds */
-	voltage = rdev->desc->ops->list_voltage(rdev, ret);
-	if (voltage < min_uV || voltage > max_uV)
-		return -EINVAL;
-
-	return ret;
-}
-EXPORT_SYMBOL_GPL(regulator_map_voltage_linear_range);
-
-=======
->>>>>>> d295f767
 static int _regulator_do_set_voltage(struct regulator_dev *rdev,
 				     int min_uV, int max_uV)
 {
