--- conflicted
+++ resolved
@@ -5,23 +5,7 @@
 #ifndef _ASM_S390_CHPID_H
 #define _ASM_S390_CHPID_H
 
-<<<<<<< HEAD
-#include <linux/string.h>
-#include <linux/types.h>
-
-#define __MAX_CHPID 255
-
-struct chp_id {
-	__u8 reserved1;
-	__u8 cssid;
-	__u8 reserved2;
-	__u8 id;
-} __attribute__((packed));
-
-#ifdef __KERNEL__
-=======
 #include <uapi/asm/chpid.h>
->>>>>>> 9807f759
 #include <asm/cio.h>
 
 static inline void chp_id_init(struct chp_id *chpid)
